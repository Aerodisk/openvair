# noqa: D100
from uuid import uuid4
<<<<<<< HEAD
=======
from typing import Dict, Optional, Generator, cast
>>>>>>> 52016619
from pathlib import Path
from collections.abc import Generator

import pytest
from fastapi import status
from fastapi.testclient import TestClient
from fastapi_pagination import add_pagination

from openvair.main import app
from openvair.libs.log import get_logger
from openvair.libs.testing.utils import (
    create_resource,
    delete_resource,
    cleanup_all_images,
    cleanup_all_volumes,
    cleanup_all_storages,
    cleanup_test_bridges,
    wait_for_field_value,
    cleanup_all_templates,
    wait_for_field_not_empty,
    cleanup_all_notifications,
    generate_test_entity_name,
    wait_full_deleting_object,
)
from openvair.libs.auth.jwt_utils import oauth2schema, get_current_user
from openvair.libs.testing.config import (
    network_settings,
    storage_settings,
    notification_settings,
)
from openvair.modules.template.shared.enums import TemplateStatus
from openvair.modules.volume.entrypoints.schemas import CreateVolume
from openvair.modules.storage.entrypoints.schemas import (
    CreateStorage,
    LocalFSStorageExtraSpecsCreate,
)
from openvair.modules.volume.service_layer.services import VolumeStatus
from openvair.modules.storage.service_layer.services import StorageStatus
from openvair.modules.virtual_machines.entrypoints.schemas import (
    QOS,
    RAM,
    Os,
    Cpu,
    AttachVolume,
    CreateVmDisks,
    VirtualInterface,
    CreateVirtualMachine,
    GraphicInterfaceBase,
)
from openvair.modules.template.entrypoints.schemas.requests import (
    RequestCreateTemplate,
)

LOG = get_logger(__name__)


@pytest.fixture(scope='session')
def client() -> Generator[TestClient, None, None]:
    """Creates FastAPI TestClient with app instance for API testing."""
    with TestClient(app=app) as client:
        LOG.info('CLIENT WAS STARTS')
        yield client
        LOG.info('CLIENT WAS CLOSED')


@pytest.fixture
def unauthorized_client() -> Generator[TestClient, None, None]:
    """TestClient without auth overrides (temporarily)."""
    from openvair.main import app  # noqa: PLC0415

    # Сохраняем текущие overrides
    original_overrides = app.dependency_overrides.copy()

    # Удаляем mock авторизацию
    app.dependency_overrides = {}

    client = TestClient(app)
    yield client

    # Восстанавливаем mock авторизацию
    app.dependency_overrides = original_overrides


@pytest.fixture(autouse=True, scope='session')
def mock_auth_dependency() -> None:
    """Overrides real JWT authentication with a mocked test user."""
    LOG.info('Mocking authentication dependencies')
    app.dependency_overrides[oauth2schema] = lambda: 'mocked_token'
    app.dependency_overrides[get_current_user] = lambda token='mocked_token': {
        'id': str(uuid4()),
        'username': 'test_user',
        'role': 'admin',
        'token': token,
    }


@pytest.fixture(scope='session', autouse=True)
def configure_pagination() -> None:
    """Registers pagination support in the test app (FastAPI-pagination)."""
    add_pagination(app)


# def delete_storage_from_fs() -> None:
#     devices = get_block_devices_info()
#     for device in devices:
#         mount_point = device.get('mountpoint') or ''
#         if '/opt/aero/openvair/data/mnt' in mount_point:
#             try:
#                 execute(
#                     'umount',
#                     mount_point,
#                     params=ExecuteParams(
#                         shell=True, run_as_root=True, raise_on_error=True
#                     ),
#                 )
#                 execute(
#                     'rm',
#                     '-rf',
#                     mount_point,
#                     params=ExecuteParams(
#                         shell=True,
#                         run_as_root=True,
#                         raise_on_error=True,
#                     ),
#                 )
#             except (ExecuteError, OSError) as e:
#                 LOG.error(f'Error during unmounting storage - {e}')
#                 raise


# @pytest.fixture(autouse=True, scope='session')
# def delete_storages_from_db() -> None:
#     unit_of_work = SqlAlchemyUnitOfWork()
#     with unit_of_work as uow:
#         orm_storages = uow.storages.get_all()
#         for orm_storage in orm_storages:
#             uow.storages.delete(orm_storage.id)
#             uow.commit()
#


<<<<<<< HEAD
@pytest.fixture(scope='module')
def storage(client: TestClient) -> Generator[dict, None, None]:
=======
@pytest.fixture(scope='function')
def storage(client: TestClient) -> Generator[Dict, None, None]:
>>>>>>> 52016619
    """Creates a test storage and deletes it after session ends."""
    cleanup_all_storages()
    headers = {'Authorization': 'Bearer mocked_token'}

    storage_disk = Path(storage_settings.storage_path)

    storage_data = CreateStorage(
        name=generate_test_entity_name('storage'),
        description='Test storage for integration tests',
        storage_type='localfs',
        specs=LocalFSStorageExtraSpecsCreate(path=storage_disk, fs_type='ext4'),
    )
    response = client.post(
        '/storages/create/',
        json=storage_data.model_dump(mode='json'),
        headers=headers,
    )
    if response.status_code != status.HTTP_201_CREATED:
        message = (
            f'Failed to create storage: {response.status_code}, {response.text}'
        )
        raise RuntimeError(message)

    storage = response.json()
    wait_for_field_value(
        client=client,
        path=f"/storages/{storage['id']}/",
        field="status",
        expected=StorageStatus.available.name,
    )

    yield storage

    cleanup_all_images()
    cleanup_all_volumes()
    cleanup_all_templates()

    delete_response = client.delete(f'/storages/{storage["id"]}/delete')
    if delete_response.status_code != status.HTTP_202_ACCEPTED:
        LOG.warning(

                f'Failed to delete test storage: {delete_response.status_code},'
                f' {delete_response.text}'

        )


@pytest.fixture(scope='function')
def volume(client: TestClient, storage: dict) -> Generator[dict, None, None]:
    """Creates a test volume and deletes it after each test."""
    volume_data = CreateVolume(
        name=generate_test_entity_name('volume'),
        description='Volume for integration tests',
        storage_id=storage['id'],
        format='qcow2',
        size=1024,
        read_only=False,
    ).model_dump(mode='json')
    volume = create_resource(client, '/volumes/create/', volume_data, 'volume')
    wait_for_field_value(
        client=client,
        path=f'/volumes/{volume["id"]}/',
        field='status',
        expected=VolumeStatus.available.name,
    )

    yield volume

    delete_resource(client, '/volumes', volume['id'], 'volume')


@pytest.fixture(scope='function')
def template(
    client: TestClient, storage: dict, volume: dict
) -> Generator[dict, None, None]:
    """Creates a test volume and deletes it after each test."""
    template_data = RequestCreateTemplate(
        base_volume_id=volume['id'],
        name=generate_test_entity_name(entity_type='template'),
        description='Template for integration tests',
        storage_id=storage['id'],
        is_backing=False,
    ).model_dump(mode='json')
    template = create_resource(
        client, '/templates/', template_data, 'template'
    )['data']
    wait_for_field_value(
        client=client,
        path=f"/templates/{template['id']}/",
        field="status",
        expected=TemplateStatus.AVAILABLE,
    )

    yield template

    delete_resource(client, '/templates', template['id'], 'volume')


@pytest.fixture(scope='function')
def virtual_machine(
    client: TestClient,
    volume: dict,
) -> Generator[dict, None, None]:
    """Creates a test virtual machine and deletes it after each test."""
    vm_data = CreateVirtualMachine(
        name=generate_test_entity_name('virtual_machine'),
        description='Virtual machine for integration tests',
        cpu=Cpu(cores=1, threads=1, sockets=1, model='host', type='static'),
        ram=RAM(size=1000000000),
        os=Os(boot_device='hd', bios='LEGACY', graphic_driver='virtio'),
        graphic_interface=GraphicInterfaceBase(connect_type='vnc'),
        disks=CreateVmDisks(
            attach_disks=[
                AttachVolume(
                    volume_id=volume['id'],
                    qos=QOS(
                        iops_read=500,
                        iops_write=500,
                        mb_read=150,
                        mb_write=100,
                    ),
                    boot_order=1,
                    order=1,
                )
            ]
        ),
        virtual_interfaces=[
            VirtualInterface(
                mode='bridge',
                model='virtio',
                mac='6C:4A:74:EC:CC:D9',
                interface='virbr0',
                order=0,
            )
        ],
    ).model_dump(mode='json')
    vm = create_resource(client, '/virtual-machines/create/', vm_data, 'vm')
    wait_for_field_value(
        client, f'/virtual-machines/{vm["id"]}/', 'status', 'available'
    )
    created_vm = client.get(f'/virtual-machines/{vm["id"]}/').json()

    yield created_vm

    delete_resource(client, '/virtual-machines', created_vm['id'], 'vm')
    wait_full_deleting_object(client, '/virtual-machines/', created_vm['id'])


@pytest.fixture(scope='function')
def deactivated_virtual_machine(
    client: TestClient, virtual_machine: dict
) -> Generator[dict, None, None]:
    """Creates a test deactivated virtual machine."""
    if virtual_machine['power_state'] != 'shut_off':
        response = client.post(
            f'/virtual-machines/{virtual_machine["id"]}/shut-off/'
        ).json()
        wait_for_field_value(
            client,
            f'/virtual-machines/{response["id"]}/',
            'power_state',
            'shut_off',
        )

    deactivated_vm = client.get(
        f'/virtual-machines/{virtual_machine["id"]}/'
    ).json()

    yield deactivated_vm


@pytest.fixture(scope='function')
def activated_virtual_machine(
    client: TestClient, virtual_machine: dict
) -> Generator[dict, None, None]:
    """Creates a test activated virtual machine."""
    response = client.post(
        f'/virtual-machines/{virtual_machine["id"]}/start/'
    ).json()
    wait_for_field_value(
        client,
        f'/virtual-machines/{response["id"]}/',
        'power_state',
        'running',
    )

    activated = client.get(f'/virtual-machines/{virtual_machine["id"]}/').json()

    yield activated

    response = client.post(
        f'/virtual-machines/{virtual_machine["id"]}/shut-off/'
    ).json()
    wait_for_field_value(
        client,
        f'/virtual-machines/{response["id"]}/',
        'power_state',
        'shut_off',
    )


@pytest.fixture
def notification() -> Generator[dict, None, None]:
    """Generates test notification data and cleans up after test."""
    test_data = {
        'msg_type': notification_settings.notification_type,
        'recipients': notification_settings.target_emails,
        'subject': '[TEST - Open vAIR]',
        'message': 'This is a test message from Open vAIR',
    }

    yield test_data

    cleanup_all_notifications()


@pytest.fixture
def physical_interface(client: TestClient) -> Optional[Dict]:
    """Get physical interface by name from environment variable."""
    response = client.get('/interfaces/')
    interfaces_data = response.json()
    interfaces = interfaces_data.get('items', [])

    for interface in interfaces:
        if interface['name'] == network_settings.network_interface:
            wait_for_field_not_empty(
                client, f'/interfaces/{interface["id"]}', 'ip'
            )
            return cast(Dict, interface)

    return None


@pytest.fixture
def bridge(
    client: TestClient, physical_interface: Dict
) -> Generator[Dict, None, None]:
    """Create a test bridge and delete it after test."""
    bridge_data_to_create = {
        'name': generate_test_entity_name('br'),
        'type': 'bridge',
        'interfaces': [physical_interface],
        'ip': '',
    }

    response = client.post('/interfaces/create/', json=bridge_data_to_create)
    bridge_data_response = response.json()
    wait_for_field_value(
        client,
        f'/interfaces/{bridge_data_response["id"]}',
        'status',
        'available',
    )
    wait_for_field_not_empty(
        client,
        f'/interfaces/{bridge_data_response["id"]}',
        'ip',
    )

    response = client.get(f'/interfaces/{bridge_data_response["id"]}')
    bridge_data = response.json()

    yield bridge_data

    # TODO: Remove when fixed https://github.com/Aerodisk/openvair/issues/117
    #       (or other tests will fail due to network error)
    response = client.get('/interfaces/')
    interfaces_data = response.json()
    interfaces = interfaces_data.get('items', [])
    for interface in interfaces:
        if interface['id'] == bridge_data['id']:
            client.request('PUT', f'/interfaces/{bridge_data["name"]}/turn_on')
            wait_for_field_value(
                client,
                f'/interfaces/{bridge_data["id"]}/',
                'power_state',
                'UNKNOWN',
            )

    cleanup_test_bridges()<|MERGE_RESOLUTION|>--- conflicted
+++ resolved
@@ -1,9 +1,6 @@
 # noqa: D100
 from uuid import uuid4
-<<<<<<< HEAD
-=======
-from typing import Dict, Optional, Generator, cast
->>>>>>> 52016619
+from typing import cast
 from pathlib import Path
 from collections.abc import Generator
 
@@ -145,13 +142,8 @@
 #
 
 
-<<<<<<< HEAD
-@pytest.fixture(scope='module')
+@pytest.fixture(scope='function')
 def storage(client: TestClient) -> Generator[dict, None, None]:
-=======
-@pytest.fixture(scope='function')
-def storage(client: TestClient) -> Generator[Dict, None, None]:
->>>>>>> 52016619
     """Creates a test storage and deletes it after session ends."""
     cleanup_all_storages()
     headers = {'Authorization': 'Bearer mocked_token'}
@@ -369,7 +361,7 @@
 
 
 @pytest.fixture
-def physical_interface(client: TestClient) -> Optional[Dict]:
+def physical_interface(client: TestClient) -> dict | None:
     """Get physical interface by name from environment variable."""
     response = client.get('/interfaces/')
     interfaces_data = response.json()
@@ -380,15 +372,15 @@
             wait_for_field_not_empty(
                 client, f'/interfaces/{interface["id"]}', 'ip'
             )
-            return cast(Dict, interface)
+            return cast('dict', interface)
 
     return None
 
 
 @pytest.fixture
 def bridge(
-    client: TestClient, physical_interface: Dict
-) -> Generator[Dict, None, None]:
+    client: TestClient, physical_interface: dict
+) -> Generator[dict, None, None]:
     """Create a test bridge and delete it after test."""
     bridge_data_to_create = {
         'name': generate_test_entity_name('br'),
