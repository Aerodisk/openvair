# noqa: D100
from uuid import uuid4
from typing import Dict, Optional, Generator, cast
from pathlib import Path

import pytest
from fastapi import status
from fastapi.testclient import TestClient
from fastapi_pagination import add_pagination

from openvair.main import app
from openvair.libs.log import get_logger
from openvair.libs.testing.utils import (
    create_resource,
    delete_resource,
    wait_full_deleting,
    cleanup_all_volumes,
<<<<<<< HEAD
    cleanup_all_storages,
=======
    cleanup_test_bridges,
>>>>>>> fcae8a28
    wait_for_field_value,
    cleanup_all_templates,
    wait_for_field_not_empty,
    cleanup_all_notifications,
    generate_test_entity_name,
)
from openvair.libs.auth.jwt_utils import oauth2schema, get_current_user
from openvair.libs.testing.config import (
    network_settings,
    storage_settings,
    notification_settings,
)
from openvair.modules.template.shared.enums import TemplateStatus
from openvair.modules.volume.entrypoints.schemas import CreateVolume
from openvair.modules.storage.entrypoints.schemas import (
    CreateStorage,
    LocalFSStorageExtraSpecsCreate,
)
from openvair.modules.volume.service_layer.services import VolumeStatus
from openvair.modules.storage.service_layer.services import StorageStatus
from openvair.modules.virtual_machines.entrypoints.schemas import (
    QOS,
    RAM,
    Os,
    Cpu,
    AttachVolume,
    CreateVmDisks,
    VirtualInterface,
    CreateVirtualMachine,
    GraphicInterfaceBase,
)
from openvair.modules.template.entrypoints.schemas.requests import (
    RequestCreateTemplate,
)

LOG = get_logger(__name__)


@pytest.fixture(scope='session')
def client() -> Generator[TestClient, None, None]:
    """Creates FastAPI TestClient with app instance for API testing."""
    with TestClient(app=app) as client:
        LOG.info('CLIENT WAS STARTS')
        yield client
        LOG.info('CLIENT WAS CLOSED')


@pytest.fixture
def unauthorized_client() -> Generator[TestClient, None, None]:
    """TestClient without auth overrides (temporarily)."""
    from openvair.main import app

    # Сохраняем текущие overrides
    original_overrides = app.dependency_overrides.copy()

    # Удаляем mock авторизацию
    app.dependency_overrides = {}

    client = TestClient(app)
    yield client

    # Восстанавливаем mock авторизацию
    app.dependency_overrides = original_overrides


@pytest.fixture(autouse=True, scope='session')
def mock_auth_dependency() -> None:
    """Overrides real JWT authentication with a mocked test user."""
    LOG.info('Mocking authentication dependencies')
    app.dependency_overrides[oauth2schema] = lambda: 'mocked_token'
    app.dependency_overrides[get_current_user] = lambda token='mocked_token': {
        'id': str(uuid4()),
        'username': 'test_user',
        'role': 'admin',
        'token': token,
    }


@pytest.fixture(scope='session', autouse=True)
def configure_pagination() -> None:
    """Registers pagination support in the test app (FastAPI-pagination)."""
    add_pagination(app)


# def delete_storage_from_fs() -> None:
#     devices = get_block_devices_info()
#     for device in devices:
#         mount_point = device.get('mountpoint') or ''
#         if '/opt/aero/openvair/data/mnt' in mount_point:
#             try:
#                 execute(
#                     'umount',
#                     mount_point,
#                     params=ExecuteParams(
#                         shell=True, run_as_root=True, raise_on_error=True
#                     ),
#                 )
#                 execute(
#                     'rm',
#                     '-rf',
#                     mount_point,
#                     params=ExecuteParams(
#                         shell=True,
#                         run_as_root=True,
#                         raise_on_error=True,
#                     ),
#                 )
#             except (ExecuteError, OSError) as e:
#                 LOG.error(f'Error during unmounting storage - {e}')
#                 raise


# @pytest.fixture(autouse=True, scope='session')
# def delete_storages_from_db() -> None:
#     unit_of_work = SqlAlchemyUnitOfWork()
#     with unit_of_work as uow:
#         orm_storages = uow.storages.get_all()
#         for orm_storage in orm_storages:
#             uow.storages.delete(orm_storage.id)
#             uow.commit()
#


@pytest.fixture(scope='function')
def storage(client: TestClient) -> Generator[Dict, None, None]:
    """Creates a test storage and deletes it after session ends."""
    cleanup_all_storages()
    headers = {'Authorization': 'Bearer mocked_token'}

    storage_disk = Path(storage_settings.storage_path)

    storage_data = CreateStorage(
        name=generate_test_entity_name('storage'),
        description='Test storage for integration tests',
        storage_type='localfs',
        specs=LocalFSStorageExtraSpecsCreate(path=storage_disk, fs_type='ext4'),
    )
    response = client.post(
        '/storages/create/',
        json=storage_data.model_dump(mode='json'),
        headers=headers,
    )
    if response.status_code != status.HTTP_201_CREATED:
        message = (
            f'Failed to create storage: {response.status_code}, {response.text}'
        )
        raise RuntimeError(message)

    storage = response.json()
    wait_for_field_value(
        client=client,
        path=f"/storages/{storage['id']}/",
        field="status",
        expected=StorageStatus.available.name,
    )

    yield storage

    cleanup_all_volumes()
    cleanup_all_templates()

    delete_response = client.delete(f"/storages/{storage['id']}/delete")
    if delete_response.status_code != status.HTTP_202_ACCEPTED:
        LOG.warning(
            (
                f'Failed to delete test storage: {delete_response.status_code},'
                f' {delete_response.text}'
            )
        )


@pytest.fixture(scope='function')
def volume(client: TestClient, storage: Dict) -> Generator[Dict, None, None]:
    """Creates a test volume and deletes it after each test."""
    volume_data = CreateVolume(
        name=generate_test_entity_name('volume'),
        description='Volume for integration tests',
        storage_id=storage['id'],
        format='qcow2',
        size=1024,
        read_only=False,
    ).model_dump(mode='json')
    volume = create_resource(client, '/volumes/create/', volume_data, 'volume')
    wait_for_field_value(
        client=client,
        path=f'/volumes/{volume["id"]}/',
        field='status',
        expected=VolumeStatus.available.name,
    )

    yield volume

    delete_resource(client, '/volumes', volume['id'], 'volume')


@pytest.fixture(scope='function')
def template(
    client: TestClient, storage: Dict, volume: Dict
) -> Generator[Dict, None, None]:
    """Creates a test volume and deletes it after each test."""
    template_data = RequestCreateTemplate(
        base_volume_id=volume['id'],
        name=generate_test_entity_name(entity_type='template'),
        description='Template for integration tests',
        storage_id=storage['id'],
        is_backing=False,
    ).model_dump(mode='json')
    template = create_resource(
        client, '/templates/', template_data, 'template'
    )['data']
    wait_for_field_value(
        client=client,
        path=f"/templates/{template['id']}/",
        field="status",
        expected=TemplateStatus.AVAILABLE,
    )

    yield template

    delete_resource(client, '/templates', template['id'], 'volume')


@pytest.fixture(scope='function')
def virtual_machine(
    client: TestClient,
    volume: Dict,
) -> Generator[Dict, None, None]:
    """Creates a test virtual machine and deletes it after each test."""
    vm_data = CreateVirtualMachine(
        name=generate_test_entity_name('virtual_machine'),
        description='Virtual machine for integration tests',
        cpu=Cpu(cores=1, threads=1, sockets=1, model='host', type='static'),
        ram=RAM(size=1000000000),
        os=Os(boot_device='hd', bios='LEGACY', graphic_driver='virtio'),
        graphic_interface=GraphicInterfaceBase(connect_type='vnc'),
        disks=CreateVmDisks(
            attach_disks=[
                AttachVolume(
                    volume_id=volume['id'],
                    qos=QOS(
                        iops_read=500,
                        iops_write=500,
                        mb_read=150,
                        mb_write=100,
                    ),
                    boot_order=1,
                    order=1,
                )
            ]
        ),
        virtual_interfaces=[
            VirtualInterface(
                mode='bridge',
                model='virtio',
                mac='6C:4A:74:EC:CC:D9',
                interface='virbr0',
                order=0,
            )
        ],
    ).model_dump(mode='json')
    vm = create_resource(client, '/virtual-machines/create/', vm_data, 'vm')
    wait_for_field_value(
        client, f'/virtual-machines/{vm["id"]}/', 'status', 'available'
    )
    created_vm = client.get(f'/virtual-machines/{vm["id"]}/').json()

    yield created_vm

    delete_resource(client, '/virtual-machines', created_vm['id'], 'vm')
    wait_full_deleting(client, '/virtual-machines/', created_vm['id'])


@pytest.fixture(scope='function')
def deactivated_virtual_machine(
    client: TestClient, virtual_machine: Dict
) -> Generator[Dict, None, None]:
    """Creates a test deactivated virtual machine."""
    if virtual_machine['power_state'] != 'shut_off':
        response = client.post(
            f'/virtual-machines/{virtual_machine["id"]}/shut-off/'
        ).json()
        wait_for_field_value(
            client,
            f'/virtual-machines/{response["id"]}/',
            'power_state',
            'shut_off',
        )

    deactivated_vm = client.get(
        f'/virtual-machines/{virtual_machine["id"]}/'
    ).json()

    yield deactivated_vm


@pytest.fixture(scope='function')
def activated_virtual_machine(
    client: TestClient, virtual_machine: Dict
) -> Generator[Dict, None, None]:
    """Creates a test activated virtual machine."""
    response = client.post(
        f'/virtual-machines/{virtual_machine["id"]}/start/'
    ).json()
    wait_for_field_value(
        client,
        f'/virtual-machines/{response["id"]}/',
        'power_state',
        'running',
    )

    activated = client.get(f'/virtual-machines/{virtual_machine["id"]}/').json()

    yield activated

    response = client.post(
        f'/virtual-machines/{virtual_machine["id"]}/shut-off/'
    ).json()
    wait_for_field_value(
        client,
        f'/virtual-machines/{response["id"]}/',
        'power_state',
        'shut_off',
    )


@pytest.fixture
def notification() -> Generator[Dict, None, None]:
    """Generates test notification data and cleans up after test."""
    test_data = {
        'msg_type': notification_settings.notification_type,
        'recipients': notification_settings.target_emails,
        'subject': '[TEST - Open vAIR]',
        'message': 'This is a test message from Open vAIR',
    }

    yield test_data

    cleanup_all_notifications()


@pytest.fixture
def physical_interface(client: TestClient) -> Optional[Dict]:
    """Get physical interface by name from environment variable."""
    response = client.get('/interfaces/')
    interfaces_data = response.json()
    interfaces = interfaces_data.get('items', [])

    for interface in interfaces:
        if interface['name'] == network_settings.network_interface:
            wait_for_field_not_empty(
                client, f'/interfaces/{interface["id"]}', 'ip'
            )
            return cast(Dict, interface)

    return None


@pytest.fixture
def bridge(
    client: TestClient, physical_interface: Dict
) -> Generator[Dict, None, None]:
    """Create a test bridge and delete it after test."""
    bridge_data_to_create = {
        'name': generate_test_entity_name('br'),
        'type': 'bridge',
        'interfaces': [physical_interface],
        'ip': '',
    }

    response = client.post('/interfaces/create/', json=bridge_data_to_create)
    bridge_data_response = response.json()
    wait_for_field_value(
        client,
        f'/interfaces/{bridge_data_response["id"]}',
        'status',
        'available',
    )
    wait_for_field_not_empty(
        client,
        f'/interfaces/{bridge_data_response["id"]}',
        'ip',
    )

    response = client.get(f'/interfaces/{bridge_data_response["id"]}')
    bridge_data = response.json()

    yield bridge_data

    # TODO: Remove when fixed https://github.com/Aerodisk/openvair/issues/117
    #       (or other tests will fail due to network error)
    response = client.get('/interfaces/')
    interfaces_data = response.json()
    interfaces = interfaces_data.get('items', [])
    for interface in interfaces:
        if interface['id'] == bridge_data['id']:
            client.request('PUT', f'/interfaces/{bridge_data["name"]}/turn_on')
            wait_for_field_value(
                client,
                f'/interfaces/{bridge_data["id"]}/',
                'power_state',
                'UNKNOWN',
            )

    cleanup_test_bridges()<|MERGE_RESOLUTION|>--- conflicted
+++ resolved
@@ -15,11 +15,8 @@
     delete_resource,
     wait_full_deleting,
     cleanup_all_volumes,
-<<<<<<< HEAD
     cleanup_all_storages,
-=======
     cleanup_test_bridges,
->>>>>>> fcae8a28
     wait_for_field_value,
     cleanup_all_templates,
     wait_for_field_not_empty,
