--- conflicted
+++ resolved
@@ -175,11 +175,8 @@
     )
 
     yield storage
-<<<<<<< HEAD
-
-=======
+
     cleanup_all_images()
->>>>>>> d2b57d64
     cleanup_all_volumes()
     cleanup_all_templates()
 
