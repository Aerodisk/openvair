--- conflicted
+++ resolved
@@ -22,15 +22,11 @@
     generate_test_entity_name,
 )
 from openvair.libs.auth.jwt_utils import oauth2schema, get_current_user
-<<<<<<< HEAD
-from openvair.libs.testing.config import storage_settings
-from openvair.modules.template.shared.enums import TemplateStatus
-=======
 from openvair.libs.testing.config import (
     storage_settings,
     notification_settings,
 )
->>>>>>> f4102ebe
+from openvair.modules.template.shared.enums import TemplateStatus
 from openvair.modules.volume.entrypoints.schemas import CreateVolume
 from openvair.modules.storage.entrypoints.schemas import (
     CreateStorage,
@@ -141,11 +137,7 @@
 #
 
 
-<<<<<<< HEAD
-@pytest.fixture(scope='function')
-=======
-@pytest.fixture(scope='module')
->>>>>>> f4102ebe
+@pytest.fixture(scope='function')
 def storage(client: TestClient) -> Generator[Dict, None, None]:
     """Creates a test storage and deletes it after session ends."""
     cleanup_all_storages()
