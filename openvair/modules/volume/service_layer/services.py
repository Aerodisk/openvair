"""Module for managing volume-related operations in the service layer.

This module provides functionality for handling volume operations such as
creating, retrieving, updating, deleting, attaching, and detaching volumes.
It serves as an intermediary between the API layer and the domain layer,
coordinating volume-related tasks and managing database interactions.

The module includes classes for representing volume statuses and a manager
class for handling volume operations. It also defines named tuples for
storing volume and storage information.

Classes:
    VolumeStatus: Enum representing the possible status values for a volume.
    VolumeServiceLayerManager: Manager class for handling volume-related
        operations in the service layer.

Named tuples:
    VolumeData: Stores information about a volume, including name, format,
        size, description, storage ID, user ID, and read-only status.
    StorageInfo: Stores information about a storage, including ID, name,
        type, status, available space, and mount point.

This module interacts with the domain layer via RPC calls and uses a
unit of work pattern for database operations. It also integrates with
an event store for logging significant events related to volume operations.
"""

from __future__ import annotations

import enum
import uuid
from typing import Dict, List, Optional, cast
from pathlib import Path
from collections import namedtuple

from openvair.libs.log import get_logger
from openvair.modules.base_manager import BackgroundTasks, periodic_task
from openvair.modules.volume.config import (
    DEFAULT_VOLUME_FORMAT,
    API_SERVICE_LAYER_QUEUE_NAME,
    SERVICE_LAYER_DOMAIN_QUEUE_NAME,
)
from openvair.libs.messaging.exceptions import (
    RpcCallException,
    RpcCallTimeoutException,
)
from openvair.modules.volume.domain.base import BaseVolume
from openvair.modules.volume.adapters.orm import Volume, VolumeAttachVM
from openvair.modules.volume.service_layer import exceptions, unit_of_work
from openvair.libs.messaging.messaging_agents import MessagingClient
from openvair.modules.volume.adapters.serializer import (
    DataSerializer,
    VolumeWebSerializer,
    VolumeDomainSerializer,
)
from openvair.modules.event_store.entrypoints.crud import EventCrud
from openvair.modules.volume.adapters.dto.external.models import (
    StorageModelDTO,
    TemplateModelDTO,
)
from openvair.modules.volume.adapters.dto.internal.models import (
    CreateVolumeFromTemplateModelDTO,
)
from openvair.modules.volume.adapters.dto.internal.commands import (
    CloneVolumeDomainCommandDTO,
    CreateVolumeFromTemplateDomainCommandDTO,
    CreateVolumeFromTemplateServiceCommandDTO,
)
from openvair.libs.messaging.clients.rpc_clients.vm_rpc_client import (
    VMServiceLayerRPCClient,
)
from openvair.libs.messaging.clients.rpc_clients.storage_rpc_client import (
    StorageServiceLayerRPCClient,
)
from openvair.libs.messaging.clients.rpc_clients.template_prc_client import (
    TemplateServiceLayerRPCClient,
)

LOG = get_logger(__name__)


VolumeData = namedtuple(
    'VolumeData',
    [
        'name',
        'format',
        'size',
        'description',
        'storage_id',
        'user_id',
        'read_only',
    ],
)


StorageInfo = namedtuple(
    'StorageInfo',
    ['id', 'name', 'storage_type', 'status', 'available_space', 'mount_point'],
)


class VolumeStatus(enum.Enum):
    """Enum representing the possible status values for a volume.

    This enum defines the various states a volume can be in throughout its
    lifecycle in the system. It helps in tracking and managing the current
    state of a volume during operations such as creation, deletion, and error
    handling.

    Attributes:
        new (int): Indicates that the volume has been newly created or
            registered in the system but not yet processed.
        creating (int): Represents that the volume is currently in the process
            of being created.
        available (int): Signifies that the volume has been successfully created
            and is ready for use.
        error (int): Indicates that an error occurred during volume processing
            or management.
        deleting (int): Represents that the volume is in the process of being
            deleted from the system.
        extending (int): Indicates that the volume is in the process of being
            extended to a larger size.

    The integer values associated with each status are used for ordering and
    can be helpful in database representations or API responses.
    """

    new = 1
    creating = 2
    available = 3
    error = 4
    deleting = 5
    extending = 6
    cloning = 7


class VolumeServiceLayerManager(BackgroundTasks):
    """Manager class for handling volume-related operations in the service layer

    This class serves as the main entry point for volume management operations,
    coordinating interactions between the API layer, domain layer, and database.
    It handles tasks such as volume creation, retrieval, deletion, extension,
    attachment, detachment, and status management.

    The class inherits from BackgroundTasks, allowing it to perform periodic
    or background operations related to volume management.

    Attributes:
        uow (VolumeSqlAlchemyUnitOfWork): Unit of work for managing database
            transactions.
        domain_rpc (RabbitRPCClient): RPC client for communicating with the
            domain layer.
        service_layer_rpc (RabbitRPCClient): RPC client for communicating
            with the API of service layer.
        storage_service_client (StorageServiceLayerClient): Client for
            communicating with the storage service layer.
        event_store (EventCrud): Event store for logging volume-related events.
    """

    def __init__(self) -> None:
        """Initialize the VolumeServiceLayerManager.

        This constructor sets up the necessary components for the
        VolumeServiceLayerManager, including:
        - Initializing the parent BackgroundTasks class
        - Setting up the unit of work for database operations
        - Configuring RPC clients for communication with domain and service
            layers
        - Initializing the storage service client
        - Setting up the event store for logging events

        The initialization ensures that the manager is ready to handle
        volume-related operations and maintain proper communication channels
        with other parts of the system.
        """
        super(VolumeServiceLayerManager, self).__init__()
        self.uow = unit_of_work.VolumeSqlAlchemyUnitOfWork
        self.domain_rpc = MessagingClient(
            queue_name=SERVICE_LAYER_DOMAIN_QUEUE_NAME
        )
        self.service_layer_rpc = MessagingClient(
            queue_name=API_SERVICE_LAYER_QUEUE_NAME
        )
        self.storage_service_client = StorageServiceLayerRPCClient()
        self.vm_service_client = VMServiceLayerRPCClient()
        self.template_service_client = TemplateServiceLayerRPCClient()
        self.event_store = EventCrud('volumes')

    def get_volume(self, data: Dict) -> Dict:
        """Retrieve a specific volume from the database.

        This method fetches a volume from the database based on the provided
        volume ID and returns its serialized representation.

        Args:
            data (Dict): A dictionary containing the volume ID.

        Returns:
            Dict: A dictionary representing the serialized volume with its
                metadata.

        Raises:
            UnexpectedDataArguments: If the provided data is missing the volume
                ID.
        """
        LOG.info('Service layer start handling response on get volume.')
        volume_id = data.pop('volume_id', None)
        LOG.debug('Get volume id from request: %s.' % volume_id)
        if not volume_id:
            message = (
                f'Incorrect arguments were received '
                f'in the request get volume: {data}.'
            )
            LOG.error(message)
            raise exceptions.UnexpectedDataArguments(message)
        with self.uow() as uow:
            db_volume = uow.volumes.get_or_fail(volume_id)
            web_volume = DataSerializer.to_web(db_volume)
            LOG.debug('Got volume from db: %s.' % web_volume)
        LOG.info('Service layer method get volume was successfully processed')
        return web_volume

    def get_all_volumes(self, data: Dict) -> List:
        """Retrieve all volumes from the database.

        This method fetches all volumes from the database, optionally filtered
        by storage ID and availability status, and returns their serialized
        representations.

        Args:
            data (Dict): A dictionary containing optional filter parameters
                such as storage_id and free_volumes.

        Returns:
            List: A list of dictionaries representing the serialized volumes.
        """
        LOG.info('Service layer start handling response on get volumes.')
        storage_id = data.pop('storage_id', None)
        free_volumes = data.pop('free_volumes', False)
        with self.uow() as uow:
            if storage_id:
                db_volumes = uow.volumes.get_all_by_storage(storage_id)
            else:
                db_volumes = uow.volumes.get_all()
            web_volumes = []
            for db_volume in db_volumes:
                if free_volumes and db_volume.attachments:
                    continue
                web_volumes.append(DataSerializer.to_web(db_volume))
        LOG.info('Service layer method get volumes was successfully processed')
        return web_volumes

    @staticmethod
    def _prepare_volume_data(volume_info: Dict) -> VolumeData:
        """Prepare volume data for creation.

        This method extracts and prepares the volume information necessary
        for creating a new volume in the system.

        Args:
            volume_info (Dict): A dictionary containing the information for
                the new volume.

        Returns:
            VolumeData: A named tuple containing the prepared volume
                information.

        Raises:
            UnexpectedDataArguments: If the provided data is invalid or
                incomplete.
        """
        LOG.info('Start preparing information for creating volume in db.')
        volume = VolumeData(
            name=volume_info.pop('name', ''),
            description=volume_info.pop('description', ''),
            format=volume_info.pop('format', DEFAULT_VOLUME_FORMAT),
            size=int(volume_info.pop('size', 0)),
            storage_id=volume_info.pop('storage_id', ''),
            user_id=volume_info.pop('user_id', ''),
            read_only=volume_info.pop('read_only', False),
        )
        LOG.debug('Volume Data for creating: %s.' % volume._asdict())
        if not (volume_info or volume.size or volume.storage_id):
            message = 'Comes unexpected data for creating volume.'
            LOG.error(message)
            raise exceptions.UnexpectedDataArguments(message)
        LOG.info('Volume data was successfully prepared.')
        return volume

    def _check_volume_exists_on_storage(
        self,
        volume_name: str,
        storage_id: str,
    ) -> None:
        """Check if a volume with the given name already exists on the storage.

        Args:
            volume_name (str): The name of the volume to check.
            storage_id (str): The ID of the storage to check.

        Raises:
            VolumeExistsOnStorageException: If a volume with the given name
                already exists on the specified storage.
        """
        with self.uow() as uow:
            db_volume = uow.volumes.get_by_name_and_storage(
                volume_name, storage_id
            )
            if db_volume:
                message = (
                    f'Volume with current name {volume_name} '
                    f'exists on storage.'
                )
                LOG.error(message)
                raise exceptions.VolumeExistsOnStorageException(message)

    @staticmethod
    def _check_volume_status(
        volume_status: str,
        available_statuses: List,
    ) -> None:
        """Check if the volume status is in the list of available statuses.

        Args:
            volume_status (str): The current status of the volume.
            available_statuses (List): A list of allowed statuses.

        Raises:
            VolumeStatusException: If the volume status is not in the list of
                available statuses.
        """
        if volume_status not in available_statuses:
            message = (
                f'Volume status is {volume_status} but '
                f'must be in {available_statuses}.'
            )
            LOG.error(message)
            raise exceptions.VolumeStatusException(message)

    @staticmethod
    def _check_volume_has_not_attachment(volume: Volume) -> None:
        """Check if the volume has no attachments.

        Args:
            volume (Volume): The volume object to check.

        Raises:
            VolumeHasAttachmentError: If the volume has any attachments.
        """
        if volume.attachments:
            message = f'Volume {volume.id} has attachments.'
            LOG.error(message)
            raise exceptions.VolumeHasAttachmentError(message)

    def _get_storage_info(self, storage_id: str) -> StorageInfo:
        """Retrieve storage information from the storage service.

        This method uses the RPC client to get information about a specific
        storage device.

        Args:
            storage_id (str): The ID of the storage to retrieve information for.

        Returns:
            StorageInfo: An object containing the retrieved storage information.
        """
        try:
            storage_info = self.storage_service_client.get_storage(
                {'storage_id': str(storage_id)}
            )
        except (RpcCallException, RpcCallTimeoutException) as err:
            message = f'An error occurred when getting storages: {err!s}'
            LOG.error(message)
            raise exceptions.StorageUnavailableException(message)

        storage_extra_specs = storage_info.get('storage_extra_specs', {})
        return StorageInfo(
            id=storage_info.get('id'),
            name=storage_info.get('name'),
            storage_type=storage_info.get('storage_type'),
            status=storage_info.get('status'),
            available_space=int(storage_info.get('available', 0)),
            mount_point=storage_extra_specs.get('mount_point', ''),
        )

    @staticmethod
    def _check_storage_on_availability(storage: StorageInfo) -> None:
        """Check if the storage is available.

        This method verifies whether the given storage is in an 'available'
        status. If the storage is not available, it logs an error message and
        raises a StorageUnavailableException.

        Args:
            storage (StorageInfo): An object containing information about the
                storage, including its status.

        Raises:
            StorageUnavailableException: If the storage status is not
                'available'.
        """
        if storage.status != 'available':
            message = (
                f'Storage {storage.name} status is '
                f'{storage.status} but must be available'
            )
            LOG.error(message)
            raise exceptions.StorageUnavailableException(message)

    @staticmethod
    def _check_available_space_on_storage(
        volume_size: int, storage: StorageInfo
    ) -> None:
        """Check if there enough available space on the storage for the volume.

        This method verifies whether the storage has sufficient available space
        to accommodate the specified volume size. If the available space is
        insufficient, it logs an error message and raises a
        ValidateArgumentsError.

        Args:
            volume_size (int): The size of the volume to be checked.
            storage (StorageInfo): An object containing information about the
                storage, including its available space.

        Raises:
            ValidateArgumentsError: If the available space on the storage is
                less than the volume size.
        """
        if volume_size >= storage.available_space:
            message = (
                'Not enough available space on the ' 'storage %s.' % storage.id
            )
            LOG.error(message)
            raise exceptions.ValidateArgumentsError(message)

    def create_volume(self, volume_info: Dict) -> Dict:
        """Create a new volume in the system.

        This method creates a new volume in the database and initiates the
        volume creation process in the domain layer.

        Args:
            volume_info (Dict): A dictionary containing the volume information.

        Returns:
            Dict: A dictionary representing the serialized newly created volume.

        Raises:
            UnexpectedDataArguments: If the provided data is invalid or
                incomplete.
        """
        LOG.info('Service layer start handling response on create volume.')
        user_info = volume_info.pop('user_info', {})
        volume_info.update({'user_id': user_info.get('id', '')})
        volume = self._prepare_volume_data(volume_info)
        with self.uow() as uow:
            try:
                db_volume = cast(Volume, DataSerializer.to_db(volume._asdict()))
                self._check_volume_exists_on_storage(
                    volume.name,
                    volume.storage_id
                )
                self._get_storage_info(volume.storage_id)
                db_volume.status = VolumeStatus.new.name
                LOG.info('Start inserting volume into db with status new.')
                uow.volumes.add(db_volume)
                serialized_volume = DataSerializer.to_web(db_volume)
                LOG.debug(
                    'Serialized volume ready for other steps: %s'
                    % serialized_volume
                )
            except (
                    exceptions.VolumeExistsOnStorageException,
                    exceptions.StorageUnavailableException,
            ) as err:
                message = f'An error occurred while creating volume: {err!s}'
                db_volume.status = VolumeStatus.error.name
                db_volume.information = message
                self.event_store.add_event(
                    str(db_volume.id),
                    str(db_volume.user_id),
                    self.create_volume.__name__,
                    message,
                )
                raise
            finally:
                uow.commit()
        LOG.info('Cast _create_volume for other steps.')
        serialized_volume.update({'user_info': user_info})
        self.service_layer_rpc.cast(
            self._create_volume.__name__, data_for_method=serialized_volume
        )
        self.event_store.add_event(
            str(serialized_volume.get('id')),
            user_info.get('id'),
            self.create_volume.__name__,
            'Volume successfully inserted into db.',
        )
        LOG.info(
            'Service layer method create_volume was' 'successfully processed'
        )
        return serialized_volume

    def _create_volume(self, volume_info: Dict) -> None:
        """The function handles the process of creating a volume in the system.

        This method validates the storage availability, checks space, and
        initiates the volume creation in the domain layer.

        Args:
            volume_info (Dict): A dictionary containing volume information.

        Raises:
            CreateVolumeDataException: If the volume ID is not received.
        """
        LOG.info('Service layer start handling response on _create_volume.')
        volume_info.pop('user_info', {})
        volume_id = volume_info.get('id', '')
        storage_id = volume_info.get('storage_id', '')
        if not volume_id:
            message = 'Volume id was not received.'
            LOG.error(message)
            raise exceptions.CreateVolumeDataException(message)
        with self.uow() as uow:
            db_volume = uow.volumes.get_or_fail(uuid.UUID(volume_id))
            try:
                storage_info = self._get_storage_info(storage_id)
                self._check_volume_status(
                    db_volume.status, [VolumeStatus.new.name]
                )
                db_volume.status = VolumeStatus.creating.name
                db_volume.path = storage_info.mount_point
                db_volume.storage_type = storage_info.storage_type
                self._check_storage_on_availability(storage_info)
                self._check_available_space_on_storage(
                    int(db_volume.size), storage_info
                )
            except (
                    exceptions.VolumeStatusException,
                    exceptions.ValidateArgumentsError,
                    exceptions.StorageUnavailableException,
            ) as err:
                message = f'An error occurred while creating volume: {err!s}'
                db_volume.status = VolumeStatus.error.name
                db_volume.information = message
                self.event_store.add_event(
                    str(db_volume.id),
                    str(db_volume.user_id),
                    self.create_volume.__name__,
                    message,
                )
                raise
            finally:
                uow.commit()
        with self.uow() as uow:
            try:
                db_volume = uow.volumes.get_or_fail(uuid.UUID(volume_id))
                domain_volume = DataSerializer.to_domain(db_volume)
                LOG.info(
                    'Serialized volume which will call to domain '
                    'for creating: %s.' % domain_volume
                )
                result = self.domain_rpc.call(
                    BaseVolume.create.__name__, data_for_manager=domain_volume
                )
                LOG.debug('Result of rpc call to domain: %s.' % result)
                db_volume.status = VolumeStatus.available.name
                LOG.debug(
                    'Volume status was updated on '
                    '%s.' % VolumeStatus.available.name
                )
                self.event_store.add_event(
                    str(db_volume.id),
                    str(db_volume.user_id),
                    self.create_volume.__name__,
                    'Volume successfully created in the system.',
                )
            except (RpcCallException, RpcCallTimeoutException) as err:
                message = (
                    f'An error occurred when calling the '
                    f'domain layer while creating volume: {err!s}'
                )
                db_volume.status = VolumeStatus.error.name
                db_volume.information = message
                self.event_store.add_event(
                    str(db_volume.id),
                    str(db_volume.user_id),
                    self.create_volume.__name__,
                    message,
                )
                raise
            finally:
                uow.commit()
        LOG.info(
            'Service layer method _create_volume was' 'successfully processed'
        )

    def clone_volume(self, clone_volume_info: Dict) -> Dict:
        """Create a new volume by cloning an existing one.

        Args:
            clone_volume_info (Dict): A dictionary containing the information
                - name: name of the new volume
                - volume_id: ID of the volume to clone
                - vm_id: ID of the VM to which the volume will be attached
                - user_info: User information

        Returns:
            Dict: Serialized representation of the cloned volume.

        Raises:
            VolumeNotFoundException: If the specified volume to clone does
                not exist.
        """
        LOG.info('Service layer start handling response on clone_volume.')
        source_volume_id = clone_volume_info['volume_id']
        target_storage_id = clone_volume_info['target_storage_id']
        target_storage_info = self._get_storage_info(target_storage_id)
        user_id = clone_volume_info.pop('user_info', {}).get('id')

        with self.uow:
            db_source_volume = self.uow.volumes.get(source_volume_id)
            db_source_volume.status = VolumeStatus.cloning.name
            self.uow.commit()

        self._check_storage_on_availability(target_storage_info)
        self._check_available_space_on_storage(
            int(db_source_volume.size), target_storage_info
        )
        self._check_volume_exists_on_storage(
            clone_volume_info['name'], str(db_source_volume.storage_id)
        )

        try:
            LOG.info('Calling domain layer to clone the volume.')
            data_for_manager = DataSerializer.to_domain(db_source_volume)
            data_for_manager['storage_type'] = target_storage_info.storage_type
            data_for_method = CloneVolumeDomainCommandDTO(
                mount_point=Path(target_storage_info.mount_point),
                new_id=uuid.uuid4(),
            )
            new_volume: Dict = self.domain_rpc.call(
                BaseVolume.clone.__name__,
                data_for_manager=data_for_manager,
                data_for_method=data_for_method.model_dump(mode='json'),
            )
            new_volume['name'] = clone_volume_info['name']
            new_volume['user_id'] = user_id
            new_volume['storage_id'] = target_storage_id
        except (RpcCallException, RpcCallTimeoutException) as err:
            message = (
                f'An error occurred when calling the '
                f'domain layer while cloning volume: {err!s}'
            )
            with self.uow:
                db_source_volume = self.uow.volumes.get(source_volume_id)
                db_source_volume.status = VolumeStatus.available.name
                self.uow.commit()
            raise exceptions.CreateVolumeDataException(message)

        new_db_volume = cast(Volume, DataSerializer.to_db(new_volume))
        new_db_volume.status = VolumeStatus.available.name
        with self.uow:
            self.uow.volumes.add(new_db_volume)
            db_source_volume = self.uow.volumes.get(source_volume_id)
            db_source_volume.status = VolumeStatus.available.name
            self.uow.commit()

        self.event_store.add_event(
            str(new_db_volume.id),
            user_id,
            self.clone_volume.__name__,
            (
                f'Volume {source_volume_id} successfully cloned. '
                f'New volume id: {new_db_volume.id}'
            ),
        )

        LOG.info('Service layer method clone_volume was successfully processed')
        return DataSerializer.to_web(new_db_volume)

    def _check_vm_power_state(self, vm_id: str) -> None:
        """Check if a VM is in the 'shut_off' power state.

        This method retrieves the power state of a VM from the VM service and
        verifies if it is 'shut_off'. If not, it raises an exception.

        Args:
            vm_id (str): The ID of the VM to check.

        Raises:
            VmPowerStateIsNotShutOffException: If the VM's power state is not
                'shut_off'.
        """
        try:
            vm = self.vm_service_client.get_vm({'vm_id': vm_id})
        except (RpcCallException, RpcCallTimeoutException) as err:
            LOG.error(f'An error occurred when getting VM: {err!s}')
            raise
        if vm.get('power_state', '') != 'shut_off':
            message = f"Vm {vm.get('name', '')} power state is not shut off."
            LOG.error(message)
            raise exceptions.VmPowerStateIsNotShutOffException(message)

    def extend_volume(self, data: Dict) -> Dict:
        """Extend the size of an existing volume.

        This method initiates the process of extending a volume's size and
        updates its status accordingly.

        Args:
            data (Dict): A dictionary containing the volume ID and new size.

        Returns:
            Dict: A dictionary representing the serialized updated volume.

        Raises:
            UnexpectedDataArguments: If the provided data is invalid or
                incomplete.
            ValidateArgumentsError: If the new size is not larger than the
                current size.
        """
        LOG.info('Service layer start handling response on extend volume.')
        user_info = data.pop('user_info', {})
        volume_id = data.get('volume_id')
        new_size = data.get('new_size')
        LOG.debug('Get volume id from request: %s.' % volume_id)
        if not (volume_id and new_size):
            message = (
                f'Incorrect arguments were received '
                f'in the request get volume: {data}.'
            )
            LOG.error(message)
            raise exceptions.UnexpectedDataArguments(message)

        with self.uow() as uow:
            db_volume = uow.volumes.get_or_fail(volume_id)
            try:
                self._check_volume_status(
                    db_volume.status, [VolumeStatus.available.name]
                )

                self._check_extended_size(db_volume.size, new_size)

                db_volume.status = VolumeStatus.extending.name
                serialized_volume = DataSerializer.to_domain(db_volume)
                LOG.debug('Got volume from db: %s.' % serialized_volume)
            except (
                exceptions.ValidateArgumentsError,
                exceptions.VolumeStatusException,
            ) as err:
                message = (
                    f'An error occurred while validating data in '
                    f'extend volume: {err!s}'
                )
                db_volume.status = VolumeStatus.error.name
                db_volume.information = message

                self.event_store.add_event(
                    volume_id,
                    str(db_volume.user_id),
                    self.extend_volume.__name__,
                    message,
                )
                raise
            finally:
                uow.commit()

        LOG.info('Cast _extend_volume for other steps.')

        self.service_layer_rpc.cast(
            self._extend_volume.__name__,
            data_for_method={
                'volume': serialized_volume,
                'new_size': int(new_size),
                'user_info': user_info,
            },
        )

        self.event_store.add_event(
            volume_id,
            str(db_volume.user_id),
            self.extend_volume.__name__,
            'Volume successfully marked as extending.',
        )
        return DataSerializer.to_web(db_volume)

    @staticmethod
    def _check_extended_size(old_size: int, new_size: int) -> None:
        if old_size >= new_size:
            message = (
                f'New size {new_size} bytes must be bigger than'
                f' current size {old_size} bytes.'
            )
            LOG.error(message)
            raise exceptions.ValidateArgumentsError(message)

    def _extend_volume(self, data: Dict) -> None:
        """Extend the size of a volume in the domain layer.

        This method calls the domain layer to handle the actual volume extension
        and updates the database accordingly.

        Args:
            data (Dict): A dictionary containing the volume information and
                new size.

        Raises:
            RpcCallException: If an error occurs during the RPC call to the
                domain layer.
            RpcCallTimeoutException: If the RPC call to the domain layer times
                out.
            ValidateArgumentsError: If the storage availability checks fail.
            VmPowerStateIsNotShutOffException: If a VM attached to the volume is
                not in the 'shut_off' state.
        """
        volume = data.get('volume', {})
        new_size = int(data.get('new_size', ''))
        data.pop('user_info', {})

        with self.uow() as uow:
            db_volume = uow.volumes.get_or_fail(volume.get('id'))
            try:
                storage = self._get_storage_info(str(db_volume.storage_id))
                self._check_storage_on_availability(storage)
                for attachment in db_volume.attachments:
                    self._check_vm_power_state(str(attachment.vm_id))
                self._check_available_space_on_storage(
                    db_volume.size - new_size, storage
                )
                self.domain_rpc.call(
                    BaseVolume.extend.__name__,
                    data_for_manager=data.get('volume'),
                    data_for_method=data.get('new_size'),
                )
                db_volume.status = VolumeStatus.available.name
                db_volume.size = new_size
            except (RpcCallException, RpcCallTimeoutException) as err:
                message = (
                    f'An error occurred when calling the '
                    f'domain layer while extending volume: {err!s}'
                )
                db_volume.status = VolumeStatus.error.name
                db_volume.information = message
                self.event_store.add_event(
                    volume.get('id'),
                    str(db_volume.user_id),
                    self._extend_volume.__name__,
                    message,
                )
                raise
            except (
                exceptions.StorageUnavailableException,
                exceptions.ValidateArgumentsError,
            ) as err:
                message = (
                    f'An error occurred while accessing '
                    f'the storage: {err!s}.'
                )
                db_volume.status = VolumeStatus.error.name
                db_volume.information = message
                self.event_store.add_event(
                    volume.get('id'),
                    str(db_volume.user_id),
                    self._extend_volume.__name__,
                    message,
                )
                raise
            except exceptions.VmPowerStateIsNotShutOffException as err:
                message = (
                    f'An error occurred while checking attachments:' f'{err!s}.'
                )
                db_volume.status = VolumeStatus.available.name
                db_volume.information = message
                self.event_store.add_event(
                    volume.get('id'),
                    str(db_volume.user_id),
                    self._extend_volume.__name__,
                    message,
                )
                raise
            finally:
                uow.commit()

        self.event_store.add_event(
            volume.get('id'),
            str(db_volume.user_id),
            self._extend_volume.__name__,
            'Volume successfully extended.',
        )

        LOG.info(
            'Service layer method extend_volume' 'was successfully processed'
        )

    def delete_volume(self, data: Dict) -> Dict:
        """Delete a volume from the system.

        This method initiates the process of deleting a volume and updates
        its status accordingly.

        Args:
            data (Dict): A dictionary containing the volume ID.

        Returns:
            Dict: A dictionary representing the serialized volume being deleted.

        Raises:
            VolumeStatusException: If the volume is not in a valid state for
                deletion.
            VolumeHasAttachmentError: If the volume is still attached to a VM.
        """
        LOG.info('Service layer start handling response on delete volume.')
        user_info = data.pop('user_info', {})
        volume_id = data.get('volume_id', '')
        with self.uow() as uow:
            db_volume = uow.volumes.get_or_fail(volume_id)
            available_statuses = [
                VolumeStatus.available.name,
                VolumeStatus.error.name,
            ]
            try:
                self._check_volume_status(db_volume.status, available_statuses)
                self._check_volume_has_not_attachment(db_volume)
                db_volume.status = VolumeStatus.deleting.name
                domain_volume = DataSerializer.to_domain(db_volume)
                domain_volume.update({'user_info': user_info})
                self.service_layer_rpc.cast(
                    self._delete_volume.__name__, data_for_method=domain_volume
                )
                self.event_store.add_event(
                    volume_id,
                    str(db_volume.user_id),
                    self.delete_volume.__name__,
                    'Volume successfully marked as deleting.',
                )
            except (
                exceptions.VolumeStatusException,
                exceptions.VolumeHasAttachmentError,
            ) as err:
                message = (
                    f'An error occurred when deleting the ' f'volume: {err!s}'
                )
                db_volume.status = VolumeStatus.error.name
                db_volume.information = message
                self.event_store.add_event(
                    volume_id,
                    str(db_volume.user_id),
                    self.delete_volume.__name__,
                    message,
                )
                raise
            finally:
                uow.commit()
        return DataSerializer.to_web(db_volume)

    def _delete_volume(self, volume_info: Dict) -> None:
        """Delete a volume from the system.

        This method handles the deletion of a volume from the system, ensuring
        that the volume is properly removed from the database and any associated
        storage is checked for availability.

        Args:
            volume_info (Dict): A dictionary containing information about the
                volume to be deleted. It should include the volume's ID and
                storage ID.

        Returns:
            None: This function does not return a value. It performs the
            deletion operation and logs the result.
        """
        volume_info.pop('user_info')
        with self.uow() as uow:
            db_volume = uow.volumes.get_or_fail(volume_info.get('id', ''))
            try:
                if db_volume.storage_type:
                    self.domain_rpc.call(
                        BaseVolume.delete.__name__, data_for_manager=volume_info
                    )
                uow.session.delete(db_volume)
                self.event_store.add_event(
                    str(volume_info.get('id')),
                    str(db_volume.user_id),
                    self._delete_volume.__name__,
                    'Volume successfully deleted from the system.',
                )
                LOG.info(
                    'Service layer method delete_volume '
                    'was successfully processed'
                )
            except (RpcCallException, RpcCallTimeoutException) as err:
                message = (
                    f'An error occurred when calling the '
                    f'domain layer while deleting volume: {err!s}'
                )
                db_volume.status = VolumeStatus.error.name
                db_volume.information = message
                self.event_store.add_event(
                    str(volume_info.get('id')),
                    str(db_volume.user_id),
                    self._delete_volume.__name__,
                    message,
                )
                raise
            finally:
                uow.commit()

    def edit_volume(self, data: Dict) -> Dict:
        """Edit the metadata of an existing volume.

        This method updates the name, read-only status, and description of a
        volume.

        Args:
            data (Dict): A dictionary containing the updated volume information.

        Returns:
            Dict: A dictionary representing the serialized updated volume.

        Raises:
            VolumeStatusException: If the volume is not in a valid state for
                editing.
        """
        LOG.info('Service layer start handling response on edit volume.')
        new_volume_name = data.get('name', '')
        new_read_only = data.get('read_only', False)
        new_volume_description = data.get('description', '')
        with self.uow() as uow:
            db_volume = uow.volumes.get_or_fail(data.get('volume_id', ''))
            self._check_volume_status(
                db_volume.status, [VolumeStatus.available.name]
            )
            if new_volume_name and new_volume_name != db_volume.name:
                self._check_volume_exists_on_storage(
                    new_volume_name, str(db_volume.storage_id)
                )
            db_volume.name = new_volume_name
            db_volume.read_only = new_read_only
            db_volume.description = new_volume_description
            uow.commit()
        serialized_volume = DataSerializer.to_web(db_volume)
        LOG.info('Service layer method edit_volume was successfully processed')
        return serialized_volume

    def attach_volume(self, data: Dict) -> Dict:
        """Attach a volume to a virtual machine.

        This method creates an attachment between a volume and a VM and updates
        the volume's status accordingly.

        Args:
            data (Dict): A dictionary containing the volume ID and VM ID.

        Returns:
            Dict: A dictionary representing the result of the attachment
                operation.

        Raises:
            VolumeStatusException: If the volume is not in a valid state for
                attachment.
        """
        LOG.info('Starting attach volume to vm.')
        with self.uow() as uow:
            db_volume = uow.volumes.get_or_fail(data.get('volume_id', ''))
            available_statuses = [VolumeStatus.available.name]
            try:
                self._check_volume_status(db_volume.status, available_statuses)
                attachment = cast(
                    VolumeAttachVM,
                    DataSerializer.to_db(data, VolumeAttachVM),
                )
                db_volume.attachments.append(attachment)
                serialized_volume = DataSerializer.to_domain(db_volume)
                result: Dict = self.domain_rpc.call(
                    BaseVolume.attach_volume_info.__name__,
                    data_for_manager=serialized_volume,
                )
                LOG.info('Volume was successfully attached.')
            except (RpcCallException, RpcCallTimeoutException) as err:
                message = (
                    f'An error occurred when calling the '
                    f'domain layer while attaching volume: {err!s}'
                )
                db_volume.status = VolumeStatus.error.name
                db_volume.information = message
                raise
            except exceptions.VolumeStatusException as err:
                message = (
                    f'An error occurred while attaching ' f'volume: {err!s}'
                )
                db_volume.status = VolumeStatus.error.name
                db_volume.information = message
                raise
            else:
                return result
            finally:
                uow.commit()

    def detach_volume(self, data: Dict) -> Dict:
        """Detach a volume from a virtual machine.

        This method removes the attachment between a volume and a VM and updates
        the volume's status accordingly.

        Args:
            data (Dict): A dictionary containing the volume ID and VM ID.

        Returns:
            Dict: A dictionary representing the serialized updated volume.

        Raises:
            VolumeStatusException: If the volume is not in a valid state for
                detachment.
        """
        LOG.info('Starting detaching volume.')
        volume_id = data.get('volume_id', '')
        vm_id = data.get('vm_id', '')
        with self.uow() as uow:
            db_volume = uow.volumes.get_or_fail(volume_id)
            available_statuses = [
                VolumeStatus.available.name,
                VolumeStatus.error.name,
            ]
            try:
                self._check_volume_status(db_volume.status, available_statuses)
                for attachment in db_volume.attachments:
                    if str(attachment.vm_id) == vm_id:
                        db_volume.attachments.remove(attachment)
                        uow.session.delete(attachment)
                LOG.info('Volume was successfully detached.')
            except exceptions.VolumeStatusException as err:
                message = (
                    f'An error occurred while detaching ' f'volume: {err!s}'
                )
                db_volume.status = VolumeStatus.error.name
                db_volume.information = message
                raise
            finally:
                uow.commit()
        return DataSerializer.to_web(db_volume)

    def create_from_template(self, data: Dict) -> Dict:  # noqa: D102
        creation_dto = CreateVolumeFromTemplateServiceCommandDTO.model_validate(
            data
        )
        template = self._get_template(creation_dto.template_id)
        storage = self._get_storage(creation_dto.storage_id)

        if storage.status != 'available':
            message = (
                f'Storage {storage.name} status is '
                f'{storage.status} but must be available'
            )
            LOG.error(message)
            raise exceptions.StorageUnavailableException(message)

        if template.size >= storage.available_space:
            message = (
                'Not enough available space on the ' 'storage %s.' % storage.id
            )
            LOG.error(message)
            raise exceptions.ValidateArgumentsError(message)

        volume_info = CreateVolumeFromTemplateModelDTO(
            path=storage.mount_point,
            format=template.tmp_format,
            size=int(template.size),
            storage_type=storage.storage_type,
            template_path=template.path,
            is_backing=template.is_backing,
            **creation_dto.model_dump(),
        )
        with self.uow() as uow:
            self._check_volume_exists_on_storage(
                volume_info.name, str(volume_info.storage_id)
            )
            db_volume = cast(
                Volume, DataSerializer.to_db(volume_info.model_dump())
            )
            db_volume.status = VolumeStatus.new.name
            uow.volumes.add(db_volume)
            uow.commit()
            web_volume = VolumeWebSerializer.to_dict(db_volume)
            self.service_layer_rpc.cast(
                self._create_from_template.__name__,
                data_for_method={
                    'volume_id': str(db_volume.id),
                    **volume_info.model_dump(mode='json'),
                },
            )

        return web_volume

    def _create_from_template(self, creating_from_tmp_data: Dict) -> None:
        volume_id = creating_from_tmp_data.pop('volume_id')
        creating_dto = CreateVolumeFromTemplateModelDTO.model_validate(
            creating_from_tmp_data
        )
        with self.uow() as uow:
            db_volume = uow.volumes.get_or_fail(volume_id)
            db_volume.status = VolumeStatus.creating.name
            uow.commit()
            data_for_manager = VolumeDomainSerializer.to_dto(db_volume)
            data_for_method = CreateVolumeFromTemplateDomainCommandDTO(
                template_path=creating_dto.template_path,
                is_backing=creating_dto.is_backing,
            )
        self.domain_rpc.call(
            BaseVolume.create_from_template.__name__,
            data_for_manager=data_for_manager.model_dump(mode='json'),
            data_for_method=data_for_method.model_dump(mode='json'),
        )
        with self.uow() as uow:
            db_volume = uow.volumes.get_or_fail(volume_id)
            db_volume.status = VolumeStatus.available.name
            uow.commit()

    def _get_template(self, template_id: uuid.UUID) -> TemplateModelDTO:
        return TemplateModelDTO.model_validate(
            self.template_service_client.get_template({'id': str(template_id)})
        )

    def _get_storage(self, storage_id: uuid.UUID) -> StorageModelDTO:
        storage_info = self.storage_service_client.get_storage(
            {'storage_id': str(storage_id)}
        )
        return StorageModelDTO(**storage_info)

    def _get_all_storages_info(self) -> List[StorageInfo]:
        """Retrieve information about all available storages.

        This method uses the storage service client to fetch details about
        all available storages in the system.

        Returns:
            List[StorageInfo]: A list of `StorageInfo` objects containing
                details about each storage.
        """
        prepared_storages: List = []
        try:
            storages = self.storage_service_client.get_all_storages()
        except (RpcCallException, RpcCallTimeoutException) as err:
            LOG.error(f'An error occurred when getting storages: {err!s}')
            return prepared_storages

        for storage in storages:
            storage_extra_specs = storage.get('storage_extra_specs', {})
            prepared_storages.append(
                StorageInfo(
                    id=storage.get('id'),
                    name=storage.get('name'),
                    storage_type=storage.get('storage_type'),
                    status=storage.get('status'),
                    available_space=int(storage.get('available', 0)),
                    mount_point=storage_extra_specs.get('mount_point', ''),
                )
            )
        return prepared_storages

    @periodic_task(interval=10)
    def monitoring(self) -> None:
        """Periodic task for monitoring the state of volumes in the system.

        This method is responsible for periodically monitoring the status of
        volumes in the system. It retrieves all volumes from the database,
        checks their status and the availability of their associated storage,
        and updates the volume information accordingly.

        The method performs the following steps:

        1. Retrieve all volumes from the database.
        2. Get information about all available storage devices.
        3. For each volume:
        - Retrieve the storage information for the volume.
        - Validate the volume status and storage availability.
        - Get updated volume information from the domain layer.
        - Update the volume information in a list for subsequent database
            update.
        - Handle any exceptions that occur during the process.
        4. Update the volume information in the database in bulk.

        This method is designed to run periodically using the `@periodic_task`
        decorator, with an interval of 10 seconds.
        """
        LOG.info('Start monitoring.')

        domain_volumes = self._get_domain_volumes()
        if not domain_volumes:
            LOG.info("Stop monitoring. Volumes don't exist.")
            return

        storages = self._get_storages_dict()
        updated_db_volumes = self._process_volumes(domain_volumes, storages)

        self._update_volumes_in_db(updated_db_volumes)
        LOG.info('Stop monitoring.')

    def _get_domain_volumes(self) -> List[Dict]:
        """Fetch all volumes as domain objects from the database.

        Returns:
            List[Dict]: A list of domain objects representing volumes.
        """
        with self.uow() as uow:
            return [
                DataSerializer.to_domain(vol)
                for vol in uow.volumes.get_all()
            ]

    def _get_storages_dict(self) -> Dict[str, StorageInfo]:
        """Get information about all available storages as a dictionary.

        Returns:
            Dict[str, StorageInfo]: A dictionary where the key is the storage ID
                                    and the value is the storage information.
        """
        return {
            storage.id: storage for storage in self._get_all_storages_info()
        }

    def _process_volumes(
        self, domain_volumes: List[Dict], storages: Dict[str, StorageInfo]
    ) -> List[Dict]:
        """Process each volume and prepare updated information.

        This method processes volumes and returns a list of updated information
        for the database.

        Args:
            domain_volumes (List[Dict]): A list of domain objects representing
                volumes.
            storages (Dict[str, StorageInfo]): A dictionary with storage
                information.

        Returns:
            List[Dict]: A list of updated volume data for the database.
        """
        updated_db_volumes = []
        for domain_volume in domain_volumes:
            try:
                updated_volume = self._process_single_volume(
                    domain_volume, storages
                )
                if updated_volume:
                    updated_db_volumes.append(updated_volume)
            except (
                exceptions.VolumeHasNotStorage,
                exceptions.StorageUnavailableException,
                exceptions.VolumeStatusException,
                RpcCallException,
                RpcCallTimeoutException,
            ) as error:
                LOG.error(
                    f"Error processing volume {domain_volume.get('id')}: "
                    f"{error!s}"
                )
        return updated_db_volumes

    def _process_single_volume(
        self, domain_volume: Dict, storages: Dict[str, StorageInfo]
    ) -> Optional[Dict]:
        """Process a single volume and get updated information.

        Checks if the storage for the volume exists, validates the volume
        status, and calls the domain method to get updated volume data.

        Args:
            domain_volume (Dict): Volume data.
            storages (Dict[str, StorageInfo]): A dictionary with storage
                information.

        Returns:
            Optional[Dict]: Updated volume information if available,
                otherwise None.
        """
        volume_storage = storages.get(domain_volume.get('storage_id', ''))
        if not volume_storage:
            raise exceptions.VolumeHasNotStorage(
                domain_volume.get('id', 'None')
            )

        self._check_storage_on_availability(volume_storage)
        self._check_volume_status(
            domain_volume.get('status', ''), self._get_monitoring_statuses()
        )

        result = self.domain_rpc.call(
            BaseVolume.attach_volume_info.__name__,
            data_for_manager=domain_volume,
        )

        return {
            'id': domain_volume.get('id'),
            'size': result.get('size', domain_volume['size']),
            'used': result.get('used', 0),
            'status': VolumeStatus.available.name,
            'information': '',
        }

    def _get_monitoring_statuses(self) -> List[str]:
        """Get the list of statuses for monitoring.

        Returns:
            List[str]: A list of volume statuses to be monitored.
        """
        return [
            VolumeStatus.available.name,
            VolumeStatus.error.name,
            VolumeStatus.creating.name,
            VolumeStatus.deleting.name,
            VolumeStatus.extending.name,
        ]

    def _update_volumes_in_db(self, updated_db_volumes: List[Dict]) -> None:
        """Update volume information in the database.

        This method performs a bulk update of volume information in the
        database.

        Args:
            updated_db_volumes (List[Dict]): A list of updated volume data.
        """
<<<<<<< HEAD
        with self.uow() as uow:
            uow.volumes.bulk_update(updated_db_volumes)
            uow.commit()
=======
        with self.uow:
            self.uow.volumes.bulk_update(updated_db_volumes)
            self.uow.commit()
>>>>>>> 8a149896
<|MERGE_RESOLUTION|>--- conflicted
+++ resolved
@@ -1422,12 +1422,7 @@
         Args:
             updated_db_volumes (List[Dict]): A list of updated volume data.
         """
-<<<<<<< HEAD
+
         with self.uow() as uow:
             uow.volumes.bulk_update(updated_db_volumes)
-            uow.commit()
-=======
-        with self.uow:
-            self.uow.volumes.bulk_update(updated_db_volumes)
-            self.uow.commit()
->>>>>>> 8a149896
+            uow.commit()