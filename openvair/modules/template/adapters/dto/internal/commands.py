--- conflicted
+++ resolved
@@ -1,4 +1,4 @@
-from uuid import UUID  # noqa: D100  # noqa: D100
+from uuid import UUID  # noqa: D100
 from typing import ClassVar, Optional
 from pathlib import Path
 
@@ -45,14 +45,5 @@
     description: Optional[str]
 
 
-class DeleteTemplateDomaiCommandDTO(BaseModel):  # noqa: D101
-    id: UUID
-
-
-<<<<<<< HEAD
 class DeleteTemplateServiceCommandDTO(BaseModel):  # noqa: D101
-=======
-
-class DeleteTemplateDomainCommandDTO(BaseModel):  # noqa: D101
->>>>>>> af3ce372
     id: UUID