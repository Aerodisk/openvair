--- conflicted
+++ resolved
@@ -35,6 +35,10 @@
     description: Optional[str]
 
 
+class DeleteTemplateServiceCommandDTO(BaseModel):  # noqa: D101
+    id: UUID
+
+
 class EditTemplateDomainCommandDTO(BaseModel):  # noqa: D101
     name: str
     description: Optional[str]
@@ -42,12 +46,3 @@
 
 class DeleteTemplateDomaiCommandDTO(BaseModel):  # noqa: D101
     id: UUID
-
-
-<<<<<<< HEAD
-class DeleteTemplateServiceCommandDTO(BaseModel):  # noqa: D101
-=======
-
-class DeleteTemplateDomainCommandDTO(BaseModel):  # noqa: D101
->>>>>>> af3ce372
-    id: UUID