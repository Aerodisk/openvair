"""Module for managing image-related operations in the service layer.

This module provides functionality for handling image operations such as
uploading, retrieving, and managing image metadata. It serves as an
intermediary between the API layer and the domain layer, coordinating
image-related tasks and managing database interactions.

The module includes classes for representing image statuses and a manager
class for handling image operations. It also defines named tuples for
storing image and storage information.

Classes:
    ImageStatus: Enum representing the possible status values for an image.
    ImageServiceLayerManager: Manager class for handling image-related
        operations in the service layer.

Named tuples:
    ImageInfo: Stores information about an image, including name, size,
        description, storage ID, and user ID.
    StorageInfo: Stores information about a storage, including ID, name,
        type, status, available space, and mount point.

The module interacts with the domain layer via RPC calls and uses a
unit of work pattern for database operations. It also integrates with
an event store for logging significant events related to image operations.

Constants:
    TMP_DIR: Directory for temporary storage of images during processing.
    API_SERVICE_LAYER_QUEUE_NAME: Name of the queue for API service layer
        communication.
    SERVICE_LAYER_DOMAIN_QUEUE_NAME: Name of the queue for domain layer
        communication.

This module is designed to be used as part of a larger system for managing
virtual machine images and related resources.
"""

from __future__ import annotations

import enum
import uuid
from typing import TYPE_CHECKING, Dict, List, NoReturn, Optional, cast
from pathlib import Path
from collections import namedtuple

from openvair.config import TMP_DIR
from openvair.libs.log import get_logger
from openvair.modules.base_manager import BackgroundTasks, periodic_task
from openvair.modules.image.config import (
    API_SERVICE_LAYER_QUEUE_NAME,
    SERVICE_LAYER_DOMAIN_QUEUE_NAME,
)
from openvair.libs.messaging.exceptions import (
    RpcCallException,
    RpcCallTimeoutException,
)
from openvair.modules.image.domain.base import BaseImage
from openvair.modules.image.adapters.orm import Image, ImageAttachVM
from openvair.modules.image.service_layer import exceptions, unit_of_work
from openvair.libs.messaging.messaging_agents import MessagingClient
from openvair.modules.image.adapters.serializer import DataSerializer
from openvair.modules.event_store.entrypoints.crud import EventCrud
from openvair.libs.messaging.clients.rpc_clients.storage_rpc_client import (
    StorageServiceLayerRPCClient,
)

if TYPE_CHECKING:
    from openvair.abstracts.base_exception import BaseCustomException

LOG = get_logger(__name__)


ImageInfo = namedtuple(
    'ImageInfo',
    [
        'name',
        'size',
        'description',
        'storage_id',
        'user_id',
    ],
)


StorageInfo = namedtuple(
    'StorageInfo',
    ['id', 'name', 'storage_type', 'status', 'available_space', 'mount_point'],
)


class ImageStatus(enum.Enum):
    """Enum representing the possible status values for an image.

    This enum defines the various states an image can be in throughout its
    lifecycle in the system. It helps in tracking and managing the current
    state of an image during operations such as upload, deletion, and error
    handling.

    Attributes:
        new (int): Indicates that the image has been newly created or registered
            in the system but not yet processed.
        uploading (int): Represents that the image is currently in the process
            of being uploaded to the storage.
        available (int): Signifies that the image has been successfully uploaded
            and is ready for use.
        error (int): Indicates that an error occurred during image processing
            or management.
        deleting (int): Represents that the image is in the process of being
            deleted from the system.

    The integer values associated with each status are used for ordering and
    can be helpful in database representations or API responses.
    """

    new = 1
    uploading = 2
    available = 3
    error = 4
    deleting = 5


class ImageServiceLayerManager(BackgroundTasks):
    """Manager class for handling image-related operations in the service layer.

    This class serves as the main entry point for image management operations,
    coordinating interactions between the API layer, domain layer, and database.
    It handles tasks such as image creation, retrieval, deletion, and status
    management.

    The class inherits from BackgroundTasks, allowing it to perform periodic
    or background operations related to image management.

    Attributes:
        uow (ImageSqlAlchemyUnitOfWork): Unit of work for managing database
            transactions.
        domain_rpc (RabbitRPCClient): RPC client for communicating with the
            domain layer.
        service_layer_rpc (RabbitRPCClient): RPC client for communicating
            with the API of service layer.
        storage_serviece_rpc (RabbitRPCClient): RPC client for communicating
            with the storage service layer.
        event_store (EventCrud): Event store for logging image-related events.

    The class provides methods for various image operations, including error
    handling and interaction with external services like storage management.
    """

    def __init__(self) -> None:
        """Initialize the ImageServiceLayerManager.

        This constructor sets up the necessary components for the
        ImageServiceLayerManager, including:
        - Initializing the parent BackgroundTasks class
        - Setting up the unit of work for database operations
        - Configuring RPC clients for communication with domain and service
            layers
        - Initializing the event store for logging events

        The initialization ensures that the manager is ready to handle
        image-related operations and maintain proper communication channels
        with other parts of the system.
        """
        super().__init__()
        self.uow = unit_of_work.ImageSqlAlchemyUnitOfWork
        self.domain_rpc = MessagingClient(
            queue_name=SERVICE_LAYER_DOMAIN_QUEUE_NAME
        )
        self.service_layer_rpc = MessagingClient(
            queue_name=API_SERVICE_LAYER_QUEUE_NAME
        )
        self.storage_service_client = StorageServiceLayerRPCClient()
        self.event_store: EventCrud = EventCrud('image')

    def _call_domain_delete_from_tmp(
        self,
        db_image: Image,
        message: str,
    ) -> None:
        """Call the domain layer to delete a temporary image file.

        This method sets the image status to 'error', updates the image
        information with the provided message, converts the database image
        record to a domain representation, and calls the domain layer to
        delete the temporary image file.

        Args:
            db_image (Image): The database image record associated with the
                temporary file.
            message (str): The error message to be set for the image.
        """
        db_image.status = ImageStatus.error.name
        db_image.information = message
        domain_image = DataSerializer.to_domain(db_image)
        self.domain_rpc.call(
            BaseImage.delete_from_tmp.__name__,
            data_for_manager=domain_image,
        )

    def _handle_create_image_rpc_exceptions(
        self,
        db_image: Image,
        err: BaseCustomException,
    ) -> NoReturn:
        """Handle RPC exceptions during image creation and clean up tmp files.

        This method is called when an RPC exception occurs during the image
        creation process, specifically when calling the domain layer. It sets an
        error status and message for the database image record, calls the domain
        layer to delete the temporary image file, and re-raises the exception
        with an updated message.

        Args:
            db_image (Image): The database image record associated with the
                error.
            err (Exception): The RPC exception that occurred during image
                creation.

        Raises:
            Exception: The original RPC exception with an updated message.
        """
        message = (
            'An error occurred when calling the domain layer while '
            f'creating image: {err!s}'
        )
        self._call_domain_delete_from_tmp(db_image, message)
        err.message = message
        raise err

    def _handle_create_image_exceptions(
        self,
        db_image: Image,
        err: BaseCustomException,
    ) -> NoReturn:
        """Handle exceptions during image creation and clean up temporary files.

        This method is called when an exception occurs during the image creation
        process. It sets an error status and message for the database image
        record, calls the domain layer to delete the temporary image file,
        and re-raises the exception with an updated message.

        Args:
            db_image (Image): The database image record associated with the
                error.
            err (Exception): The exception that occurred during image creation.

        Raises:
            Exception: The original exception with an updated message.
        """
        message = f'An error occurred while creating image: {err!s}'
        self._call_domain_delete_from_tmp(db_image, message)
        LOG.error(message)
        err.message = message
        raise err

    def get_image(self, data: Dict) -> Dict:
        """Retrieve a specific image from the database.

        This method fetches an image from the database based on the provided
        image ID and returns its serialized representation.

        Args:
            data (Dict): A dictionary containing the image ID.

        Returns:
            Dict: A dictionary representing the serialized image with its
                metadata.

        Raises:
            UnexpectedDataArguments: If the provided data is missing the image
                ID.
        """
        LOG.info('Service Layer start handling response on get image.')
        image_id = data.pop('image_id', None)
        LOG.debug(f'Get image id from request: {image_id}.')
        if not image_id:
            message = (
                'Incorrect arguments were received '
                f'in the request get image: {data}.'
            )
            LOG.error(message)
            raise exceptions.UnexpectedDataArguments(message)
        with self.uow() as uow:
            image = uow.images.get(image_id)
            serialized_image = DataSerializer.to_web(image)
            LOG.debug(f'Got image from db: {serialized_image}.')
        LOG.info('Service Layer method get image was successfully processed.')
        return serialized_image

    def get_all_images(self, data: Dict) -> List:
        """Retrieve all images from the database.

        This method fetches all available images from the database and returns
        them as a list of serialized image dictionaries.

        Args:
            data (Dict): A dictionary containing optional request data, such as
                the storage ID for filtering images by storage.

        Returns:
            List[Dict]: A list of dictionaries, where each dictionary represents
                a serialized image with its metadata.
        """
        LOG.info('Service Layer start handling response on get images.')
        storage_id = data.pop('storage_id', None)
        with self.uow() as uow:
            if storage_id:
                images = uow.images.get_all_by_storage(storage_id)
            else:
                images = uow.images.get_all()
            LOG.debug(f'Got images from db: {images}')
            serialized_images = [
                DataSerializer.to_web(image) for image in images
            ]
        LOG.info('Service Layer method get images was successfully processed.')
        return serialized_images

    @staticmethod
    def _check_image_status(
        image_status: Optional[str], available_statuses: List[str]
    ) -> None:
        """Check if an image's status is valid.

        This method verifies if the provided image status is among the list
        of available (valid) statuses. If the status is invalid, it raises
        an ImageStatusError exception.

        Args:
            image_status (str): The status of the image to check.
            available_statuses (List[str]): A list of valid image statuses.

        Raises:
            exceptions.ImageStatusError: If the image status is invalid.
        """
        if image_status not in available_statuses:
            message: str = (
                f'Image status is {image_status} but '
                f'must be in {available_statuses}'
            )
            LOG.info(message)
            raise exceptions.ImageStatusError(message)

    @staticmethod
    def _check_image_has_not_attachment(image: Image) -> None:
        """Check if an image has no attachments.

        This method verifies if the provided image has no attachments
        (e.g., virtual machines). If the image has attachments, it raises
        an ImageHasAttachmentError exception.

        Args:
            image (Image): The image to check for attachments.

        Raises:
            exceptions.ImageHasAttachmentError: If the image has attachments.
        """
        if image.attachments:
            message = f'Image {image.id} has attachments.'
            LOG.error(message)
            raise exceptions.ImageHasAttachmentError(message)

    def _get_storage_info(self, storage_id: str) -> StorageInfo:
        """Retrieve information about a storage.

        This method fetches information about a storage with the specified
        ID from the storage service layer. If an error occurs during the
        retrieval process, it returns a default StorageInfo object with
        empty values.

        Args:
            storage_id (str): The ID of the storage to retrieve information for.

        Returns:
            StorageInfo: A named tuple containing information about the storage
        """
        try:
            storage_info = self.storage_service_client.get_storage(
                {'storage_id': str(storage_id)}
            )
        except (RpcCallException, RpcCallTimeoutException) as err:
            message = f'An error occurred when getting storages: {err!s}'
            LOG.error(message)
            return StorageInfo(
                id='',
                name='',
                storage_type='',
                status='',
                available_space=0,
                mount_point='',
            )
        storage_extra_specs = storage_info.get('storage_extra_specs', {})
        return StorageInfo(
            id=storage_info.get('id'),
            name=storage_info.get('name'),
            storage_type=storage_info.get('storage_type'),
            status=storage_info.get('status'),
            available_space=int(storage_info.get('available', 0)),
            mount_point=storage_extra_specs.get('mount_point', ''),
        )

    @staticmethod
    def _check_storage_on_availability(storage: StorageInfo) -> None:
        """Check if the specified storage is available.

        Args:
            storage (StorageInfo): The storage to check.

        Raises:
            exceptions.StorageUnavailableException: If the storage is not
                available.
        """
        if storage.status != 'available':
            message = (
                f'Storage {storage.name} status is '
                f'{storage.status} but must be available'
            )
            LOG.error(message)
            raise exceptions.StorageUnavailableException(message)

    @staticmethod
    def _check_available_space_on_storage(
        image_size: Optional[int], storage: StorageInfo
    ) -> None:
        """Check if there is enough available space on the specified storage.

        Args:
            image_size (int): The size of the image to check.
            storage (StorageInfo): The storage to check.

        Raises:
            exceptions.ValidateArgumentsError: If there is not enough available
                space on the storage.
        """
        if image_size >= storage.available_space:
            message = (
                'Not enough available space on the ' f'storage {storage.id}.'
            )
            LOG.error(message)
            raise exceptions.ValidateArgumentsError(message)

    @staticmethod
    def _prepare_image_data(image_info: Dict) -> ImageInfo:
        """Create and return an ImageInfo object for uploading

        It takes a dictionary of image information, and returns a ImageInfo
        object

        Args:
            image_info (Dict): The data that comes from the user.

        Returns:
            ImageInfo: An object containing the prepared image data.

        Raises:
            UnexpectedDataArguments: If the provided data is invalid or missing
                required fields.
        """
        LOG.info('Start preparing information for creating image in db.')
        image = ImageInfo(
            size=Path(f'{TMP_DIR}/{image_info["name"]}').stat().st_size,
            name=image_info.pop('name', ''),
            description=image_info.pop('description', ''),
            storage_id=image_info.pop('storage_id', ''),
            user_id=image_info.pop('user_id', ''),
        )
        LOG.debug('Image Info for creating: %s.' % image._asdict())
        if not (image_info or image.size or image.storage_id):
            message = 'Comes unexpected data for uploading image.'
            LOG.error(message)
            raise exceptions.UnexpectedDataArguments(message)
        LOG.info('Image info was successfully prepared.')
        return image

    def upload_image(self, image_info: Dict) -> Dict:
        """Upload a new image to the system.

        This method handles the initial process of uploading an image. It
        prepares the image data, checks for existing images with the same name,
        creates a new database entry for the image, and initiates the
        asynchronous image creation process.

        Args:
            image_info (Dict): A dictionary containing information about the
                image to be uploaded. This should include details such as the
                image name, size, description, storage ID, and user information.

        Returns:
            Dict: A dictionary containing the serialized image information,
                including the newly assigned image ID.

        Raises:
            UploadImageDataError: If the provided image information is empty or
                invalid.
            ImageNameExistsException: If an image with the same name already
                exists in the system.
        """
        LOG.info('Service Layer start handling response on upload image.')
        user_info = image_info.pop('user_info', {})
        user_id = user_info.get('id', '')
        if not image_info:
            message = f'Got empty info about upload image {image_info}.'
            LOG.error(message)
            raise exceptions.UploadImageDataError(message)
        name = image_info.get('name', '')

        image_info.update({'user_id': user_id})
        image = self._prepare_image_data(image_info)

        with self.uow() as uow:
            LOG.info('Preparing image_info for db table Image.')

            # check if image with this name already exists
<<<<<<< HEAD
            if uow.images.get_by_name(image.name):
=======
            if self.uow.images.get_by_name(image.name):
                self._delete_image_from_tmp(name)
>>>>>>> a7afbed6
                raise exceptions.ImageNameExistsException(image.name)

            db_image: Image = cast(Image, DataSerializer.to_db(image._asdict()))
            db_image.status = ImageStatus.new.name
            LOG.info('Start inserting image into db with status new.')
            uow.images.add(db_image)
            uow.commit()
            serialized_image = DataSerializer.to_web(db_image)
            LOG.debug(
                'Serialized image ready for other steps: %s' % serialized_image
            )

        LOG.info('Cast _create_image for other steps.')
        serialized_image.update({'user_info': user_info})
        self.service_layer_rpc.cast(
            self._create_image.__name__, data_for_method=serialized_image
        )

        message = 'Image was uploaded successfully'
        LOG.info(message)
        self.event_store.add_event(
            str(db_image.id), user_id, self.upload_image.__name__, message
        )
        return serialized_image

    def _delete_image_from_tmp(self, name: str) -> None:
        tmp_path = Path(TMP_DIR, name)
        try:
            tmp_path.unlink(missing_ok=True)
        except OSError:
            LOG.warning(f"Unable to remove tmp image '{tmp_path}'")

    def _create_image(self, image_info: Dict) -> None:
        """Create an image in the system asynchronously.

        This method is called asynchronously after the initial upload_image
        process. It handles the actual creation of the image, including storage
        checks, domain layer interactions, and status updates. The method
        updates the image status in the database and logs events to the event
        store.

        Args:
            image_info (Dict): A dictionary containing detailed information
                about the image to be created, including image ID, storage ID,
                and user information.
        """
        LOG.info('Service Layer start handling response on _create_image.')

        image_id = image_info.get('id', '')
        user_info = image_info.pop('user_info', {})
        user_id = user_info.get('id', '')
        storage_id = image_info.get('storage_id', '')
        storage_info = self._get_storage_info(str(storage_id))

        with self.uow() as uow:
            db_image = uow.images.get(uuid.UUID(image_id))
            LOG.info('Got image from db: %s.' % db_image)

            try:
                self._check_image_status(
                    db_image.status, [ImageStatus.new.name]
                )
                self._check_storage_on_availability(storage_info)
                self._check_available_space_on_storage(
                    db_image.size, storage_info
                )
                db_image.status = ImageStatus.uploading.name
                db_image.path = storage_info.mount_point
                db_image.storage_type = storage_info.storage_type
                uow.commit()

                domain_image = DataSerializer.to_domain(db_image)
                LOG.info(
                    'Serialized image which will call to domain '
                    'for uploading: %s.' % domain_image
                )
                LOG.info('Cast upload on domain.')

                self.domain_rpc.call(
                    BaseImage.upload.__name__,
                    data_for_manager=domain_image,
                    time_limit=360,
                )
                message = 'Image was created successfully'
                LOG.info(message)
                self.event_store.add_event(
                    image_id, user_id, self._create_image.__name__, message
                )
            except (RpcCallException, RpcCallTimeoutException) as err:
                message = (
                    'An error occurred when calling the domain layer while '
                    f'creating image: {err!s}'
                )
                self.event_store.add_event(
                    image_id,
                    user_id,
                    self._create_image.__name__,
                    message,
                )
                self._handle_create_image_rpc_exceptions(db_image, err)
            except (
                exceptions.ImageStatusError,
                exceptions.ValidateArgumentsError,
                exceptions.StorageUnavailableException,
            ) as err:
                message = f'An error occurred while creating image: {err!s}'
                self.event_store.add_event(
                    image_id, user_id, self._create_image.__name__, message
                )
                self._handle_create_image_exceptions(db_image, err)
            finally:
                self._delete_image_from_tmp(image_info.get('name', ''))
                db_image.status = ImageStatus.available.name
                uow.commit()
                LOG.debug('Image status was updated on %s.' % db_image.status)

        LOG.info(
            'Service Layer method _create_image was successfully processed'
        )

    def delete_image(self, data: Dict) -> Dict:
        """Service method for deleting an image.

        This method deletes an image from the database and initiates the
        process of deleting the image from the image domain.

        Args:
            data (Dict): Data for deleting the image, including user info
                and image ID.
        """
        LOG.info('Service Layer start handling response on delete image.')
        user_info = data.pop('user_info', {})
        image_id = data.get('image_id', '')

        with self.uow() as uow:
            db_image = uow.images.get(image_id)
            available_statuses = [
                ImageStatus.available.name,
                ImageStatus.error.name,
            ]
            try:
                self._check_image_status(db_image.status, available_statuses)
                self._check_image_has_not_attachment(db_image)

                db_image.status = ImageStatus.deleting.name
                uow.commit()

                domain_image = DataSerializer.to_domain(db_image)
                domain_image.update({'user_info': user_info})
                LOG.debug('Got image from db: %s.' % domain_image)

                self.service_layer_rpc.cast(
                    self._delete_image.__name__, data_for_method=domain_image
                )
                return DataSerializer.to_web(db_image)
            except (
                exceptions.ImageStatusError,
                exceptions.ImageHasAttachmentError,
            ) as err:
                message = (
                    'An error occurred when deleting the ' f'image: {err!s}'
                )
                db_image.status = ImageStatus.error.name
                db_image.information = message
                LOG.error(message)
                raise exceptions.ImageDeletingError(message)
            finally:
                uow.commit()

    def _delete_image(self, image_info: Dict) -> None:
        """Deletes an image and its associated data from the database.

        This method deletes an image from the database and calls the domain
        layer to delete the image from the storage. It also handles various
        exceptions that may occur during the deletion process.

        Args:
            image_info (Dict): Information about the image.

        Raises:
            RpcCallException: If an error occurs when calling the domain layer.
            RpcCallTimeoutException: If a timeout occurs when calling the domain
                layer.
            StorageUnavailableException: If the storage is not available.
            ImageDeletingError: If an error occurs during the image deletion
                process.
        """
        image_id = image_info.get('id', '')
        user_info = image_info.pop('user_info')
        user_id = user_info.get('id', '')

        with self.uow() as uow:
            db_image = uow.images.get(image_id)

            try:
                if db_image.storage_type:
                    self.domain_rpc.call(
                        BaseImage.delete.__name__, data_for_manager=image_info
                    )
                uow.session.delete(db_image)
                uow.commit()
            except (RpcCallException, RpcCallTimeoutException) as err:
                message = (
                    'An error occurred when calling the '
                    f'domain layer while deleting image: {err!s}'
                )
                self.event_store.add_event(
                    image_id, user_id, self._delete_image.__name__, message
                )
                db_image.information = message or ''
                db_image.status = (
                    ImageStatus.error.name
                    if message
                    else ImageStatus.available.name
                )
                uow.commit()
                LOG.error(message)
                raise exceptions.ImageDeletingError(message)

        message = 'Image was deleted successfully'

        LOG.info(message)

        self.event_store.add_event(
            image_id, user_id, self._delete_image.__name__, message
        )

    @staticmethod
    def _check_image_has_same_attachment(
        image_attachments: List,
        new_attachment: Dict,
    ) -> None:
        """Checks if the image already has an attachment to a VM.

        Args:
            image_attachments (List): List of the image's attachments.
            new_attachment (Dict): The new attachment to be checked.

        Raises:
            ImageHasSameAttachment: If the image already has an attachment
                with the same `vm_id`.
        """
        vm_id = new_attachment.get('vm_id', '')
        for attachment in image_attachments:
            if attachment.vm_id == vm_id:
                message = f'Image already has attachment for VM with id {vm_id}'
                LOG.error(message)
                raise exceptions.ImageHasSameAttachment(message)

    def attach_image(
        self, data: Dict
    ) -> Dict:  # TODO: need to refactor this method
        """Attaches an image to a virtual machine.

        This method attaches an image to a virtual machine by adding the
        attachment information to the database and calling the domain layer
        to perform the necessary operations.

        Args:
            data (Dict): Information about the image attachment.

        Raises:
            RpcCallException: If an error occurs when calling the domain layer.
            RpcCallTimeoutException: If a timeout occurs when calling the domain
                layer.
            ImageStatusError: If the image status is not available.

        Returns:
            Dict: The result of the domain layer call for attaching the image.
        """
        LOG.info('Starting attach image to vm.')
        with self.uow() as uow:
            db_image = uow.images.get(data.get('image_id'))  # type: ignore
            available_statuses = [ImageStatus.available.name]
            try:
                self._check_image_status(db_image.status, available_statuses)
                self._check_image_has_same_attachment(
                    db_image.attachments, data
                )
                attachment = DataSerializer.to_db(data, ImageAttachVM)
                db_image.attachments.append(attachment)  # type: ignore
                serialized_image = DataSerializer.to_domain(db_image)
                attach_result: Dict = self.domain_rpc.call(
                    BaseImage.attach_image_info.__name__,
                    data_for_manager=serialized_image,
                )
            except (RpcCallException, RpcCallTimeoutException) as err:
                message = (
                    'An error occurred when calling the '
                    f'domain layer while attaching image: {err!s}'
                )
                db_image.status = ImageStatus.error.name
                db_image.information = message
                raise
            except exceptions.ImageStatusError as err:
                message = 'An error occurred while attaching ' f'image: {err!s}'
                LOG.error(str(err) + message)
                db_image.status = ImageStatus.error.name
                db_image.information = message
                raise
            else:
                db_image.status = ImageStatus.available.name
                db_image.information = ''
                uow.commit()
                LOG.info('Image was successfully attached.')
                return attach_result

    def detach_image(self, data: Dict) -> Dict:
        """Detaches an image from a virtual machine.

        This method detaches an image from a virtual machine by removing the
        attachment information from the database and performing any necessary
        cleanup operations.

        Args:
            data (Dict): Information about the image and VM to detach.

        Raises:
            ImageStatusError: If the image status is not valid.

        Returns:
            Dict: The updated image information after detaching.
        """
        LOG.info('Starting detaching image from vm.')
        image_id = data.get('image_id', '')
        vm_id = data.get('vm_id', '')
        with self.uow() as uow:
            db_image = uow.images.get(image_id)
            available_statuses = [
                ImageStatus.available.name,
                ImageStatus.error.name,
            ]
            try:
                self._check_image_status(db_image.status, available_statuses)
                for attachment in db_image.attachments:
                    if str(attachment.vm_id) == vm_id:
                        db_image.attachments.remove(attachment)
                        uow.session.delete(attachment)
                LOG.info('Image was successfully detached.')
            except exceptions.ImageStatusError as err:
                message = 'An error occurred while detaching ' f'image: {err!s}'
                db_image.status = ImageStatus.error.name
                db_image.information = message
                LOG.exception(message)
                raise err  # noqa: TRY201 need to handle concrete exception
            finally:
                uow.commit()
        return DataSerializer.to_web(db_image)

    def _get_all_storages_info(self) -> List[StorageInfo]:
        """Get information about all available storage devices.

        Returns:
            List[StorageInfo]: A list of objects representing the available
                storage devices.
        """
        LOG.info('Collecting storages information...')

        prepared_storages: List[StorageInfo] = []
        try:
            storages = self.storage_service_client.get_all_storages()
        except Exception as err:  # noqa: BLE001 Need to catch concrete exception
            LOG.error(f'An error occurred when getting storages: {err!s}')
            return prepared_storages

        LOG.info(f'Retrieved information for {len(storages)} storages.')
        for storage in storages:
            storage_extra_specs = storage.get('storage_extra_specs', {})
            prepared_storages.append(
                StorageInfo(
                    id=storage.get('id'),
                    name=storage.get('name'),
                    storage_type=storage.get('storage_type'),
                    status=storage.get('status'),
                    available_space=int(storage.get('available', 0)),
                    mount_point=storage_extra_specs.get('mount_point', ''),
                )
            )
        LOG.info(f'Prepared information for {len(prepared_storages)} storages.')

        LOG.info('Storages information collected successfully')
        return prepared_storages

    @periodic_task(interval=10)
    def monitoring(self) -> None:
        """Method for periodic monitoring of images.

        This method is responsible for periodically monitoring the status of
        images in the system. It retrieves all images from the database, checks
        their status and the availability of their associated storage, and
        updates the image information accordingly.

        The method performs the following steps:

        1. Retrieve all images from the database and convert them to domain
            objects.
        2. Get information about all available storage devices.
        3. For each image:
        - Retrieve the storage information for the image.
        - Validate the image status and storage availability.
        - Get updated image information from the domain layer.
        - Update the image information in a list for subsequent database update.
        - Handle any exceptions that occur during the process.
        4. Update the image information in the database in bulk.

        This method is designed to run periodically using the `@periodic_task`
        decorator, with an interval of 10 seconds.

        Args:
            self: The instance of the `ImageServiceLayerManager` class.

        Returns:
            None

        Raises:
            RpcCallException: If an error occurs while calling the domain layer.
            RpcCallTimeoutException: If the timeout waiting for a response from
                the domain layer expires.
            ImageHasNotStorage: If the image does not have an associated
                storage.
            StorageUnavailableException: If the storage associated with the
                image is unavailable.
            ImageStatusError: If the image status is not valid for monitoring.
        """
        LOG.info('Start monitoring.')
        monitoring_statuses: List[str] = [
            ImageStatus.available.name,
            ImageStatus.error.name,
        ]
        domain_images = self._get_domain_images()
        if not domain_images:
            LOG.info("Stop monitoring. Images don't exist.")
            return

        storages = self._get_available_storages()
        updated_images = []
        for domain_image in domain_images:
            LOG.info(f'Checking image: {domain_image["name"]}')
            image_status = domain_image.get('status', '')
            try:
                LOG.info(f'Current image status: {image_status}')
                self._check_image_status(image_status, monitoring_statuses)
            except exceptions.ImageStatusError:
                LOG.info('Its not for monitoring, going to next image..')
                continue

            try:
                image_storage = self._get_image_storage(domain_image, storages)
                self._validate_image_and_storage(domain_image, image_storage)
                updated_image = self._update_image_info(domain_image)
                updated_images.append(updated_image)
            except (
                exceptions.ImageHasNotStorage,
                exceptions.StorageUnavailableException,
                exceptions.ImageUnvailableError,
                RpcCallException,
                RpcCallTimeoutException,
            ) as err:
                self._handle_monitoring_error(domain_image, err)
            LOG.info(f'{domain_image["name"]} was checked')
        self._update_images_in_db(updated_images)
        LOG.info('Stop monitoring.')

    def _get_domain_images(self) -> List[Dict]:
        """Get all images from the database and convert to domain objects."""
        with self.uow() as uow:
            db_images = uow.images.get_all()
            return [DataSerializer.to_domain(img) for img in db_images]

    def _get_available_storages(self) -> Dict[str, StorageInfo]:
        """Get information about all available storage devices."""
        storages = self._get_all_storages_info()
        return {storage.id: storage for storage in storages}

    def _get_image_storage(
        self, domain_image: Dict, storages: Dict[str, StorageInfo]
    ) -> StorageInfo:
        """Get the storage information for the given image."""
        storage_id = domain_image['storage_id']
        image_storage = storages[storage_id]
        if not image_storage:
            raise exceptions.ImageHasNotStorage(str(domain_image.get('id')))
        return image_storage

    def _validate_image_and_storage(
        self, domain_image: Dict, image_storage: StorageInfo
    ) -> None:
        """Validate the image and storage availability."""
        self._check_storage_on_availability(image_storage)
        self._check_image_on_availability(domain_image)

    def _check_image_on_availability(self, domain_image: Dict) -> None:
        """Trying to find image by path

        Args:
            domain_image (Dict): dict with image info

        Raises:
            exceptions.ImageUnvailableError: when cannot find image by its path
        """
        image_path: str = str(domain_image.get('path'))
        LOG.info(
            f'Checking availability for {domain_image["name"]}'
            f'by path: {image_path}'
        )
        if not Path(image_path).exists():
            message = f'image_id {domain_image["id"]}, path: {image_path}'
            raise exceptions.ImageUnvailableError(message)

    def _update_image_info(self, domain_image: Dict) -> Dict:
        """Get updated image information from the domain layer."""
        result = self.domain_rpc.call(
            BaseImage.attach_image_info.__name__, data_for_manager=domain_image
        )
        return {
            'id': domain_image.get('id'),
            'size': result.get('size', domain_image['size']),
            'status': ImageStatus.available.name,
            'information': '',
        }

    def _handle_monitoring_error(
        self, domain_image: Dict, err: Exception
    ) -> None:
        """Handle errors during image monitoring."""
        message = self._get_monitoring_error_message(err)
        LOG.error(message)
        self._update_image_status_on_error(domain_image, message)

    def _get_monitoring_error_message(self, err: Exception) -> str:
        """Get the error message for the monitoring error."""
        if isinstance(err, (RpcCallException, RpcCallTimeoutException)):
            return f'An error occurred while calling the domain layer: {err!s}.'
        if isinstance(
            err,
            (
                exceptions.ImageHasNotStorage,
                exceptions.StorageUnavailableException,
            ),
        ):
            return f'An error occurred while accessing the storage: {err!s}.'
        if isinstance(err, exceptions.ImageStatusError):
            return str(err)
        return str(err)

    def _update_image_status_on_error(
        self, domain_image: Dict, message: str
    ) -> None:
        """Update the image status and information on error."""
        updated_image = {
            'id': domain_image.get('id'),
            'status': ImageStatus.error.name,
            'information': message,
        }
        self._update_images_in_db([updated_image])

    def _update_images_in_db(self, updated_images: List[Dict]) -> None:
        """Update the image information in the database."""
        with self.uow() as uow:
            uow.images.bulk_update(updated_images)
            uow.commit()<|MERGE_RESOLUTION|>--- conflicted
+++ resolved
@@ -509,12 +509,8 @@
             LOG.info('Preparing image_info for db table Image.')
 
             # check if image with this name already exists
-<<<<<<< HEAD
             if uow.images.get_by_name(image.name):
-=======
-            if self.uow.images.get_by_name(image.name):
                 self._delete_image_from_tmp(name)
->>>>>>> a7afbed6
                 raise exceptions.ImageNameExistsException(image.name)
 
             db_image: Image = cast(Image, DataSerializer.to_db(image._asdict()))
