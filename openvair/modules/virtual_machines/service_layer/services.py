--- conflicted
+++ resolved
@@ -284,39 +284,19 @@
         for attach_disk in disks.pop('attach_disks', []):
             disk_id = None
             if attach_disk.get('volume_id', ''):
-<<<<<<< HEAD
                 disk_id = attach_disk.get('volume_id', '')
-                attach_disk.update(
-                    {
-                        'type': DiskType.volume.value,
-                        'disk_id': disk_id,
-                        'read_only': attach_disk.get('read_only', False),
-                    }
-                )
+                attach_disk.update({
+                    'type': DiskType.volume.name,
+                    'disk_id': disk_id,
+                    'read_only': attach_disk.get('read_only', False),
+                })
             elif attach_disk.get('image_id', ''):
                 disk_id = attach_disk.get('image_id', '')
-                attach_disk.update(
-                    {
-                        'type': DiskType.image.value,
-                        'disk_id': disk_id,
-                        'read_only': True,
-                    }
-                )
-=======
-                attach_disk.update({
-                    'type': DiskType.volume.name,
-                    'disk_id': attach_disk.get('volume_id', ''),
-                    'read_only': attach_disk.get('read_only', False),
-                })
-                create_vm_info.attach_volumes.append(attach_disk)
-            elif attach_disk.get('image_id', ''):
                 attach_disk.update({
                     'type': DiskType.image.name,
-                    'disk_id': attach_disk.get('image_id', ''),
+                    'disk_id': disk_id,
                     'read_only': True,
                 })
-                create_vm_info.attach_images.append(attach_disk)
->>>>>>> eff70f0d
             elif attach_disk.get('storage_id', ''):
                 attach_disk.update({'user_info': user_info})
                 create_vm_info.auto_create_volumes.append(attach_disk)
@@ -332,7 +312,7 @@
                 attach_disk.update(
                     {'qos': serialize_json(attach_disk.get('qos'))}
                 )
-                if attach_disk['type'] == DiskType.volume.value:
+                if attach_disk['type'] == DiskType.volume.name:
                     create_vm_info.attach_volumes.append(attach_disk)
                 else:
                     create_vm_info.attach_images.append(attach_disk)
@@ -1188,39 +1168,19 @@
         for attach_disk in disks.pop('attach_disks', []):
             disk_id = None
             if attach_disk.get('volume_id', ''):
-<<<<<<< HEAD
                 disk_id = attach_disk.get('volume_id', '')
-                attach_disk.update(
-                    {
-                        'type': DiskType.volume.value,
-                        'disk_id': disk_id,
-                        'read_only': attach_disk.get('read_only', False),
-                    }
-                )
+                attach_disk.update({
+                    'type': DiskType.volume.name,
+                    'disk_id': disk_id,
+                    'read_only': attach_disk.get('read_only', False),
+                })
             elif attach_disk.get('image_id', ''):
                 disk_id = attach_disk.get('image_id', '')
-                attach_disk.update(
-                    {
-                        'type': DiskType.image.value,
-                        'disk_id': disk_id,
-                        'read_only': True,
-                    }
-                )
-=======
-                attach_disk.update({
-                    'type': DiskType.volume.name,
-                    'disk_id': attach_disk.get('volume_id', ''),
-                    'read_only': attach_disk.get('read_only', False),
-                })
-                edit_vm_info.attach_volumes.append(attach_disk)
-            elif attach_disk.get('image_id', ''):
                 attach_disk.update({
                     'type': DiskType.image.name,
-                    'disk_id': attach_disk.get('image_id', ''),
+                    'disk_id': disk_id,
                     'read_only': True,
                 })
-                edit_vm_info.attach_images.append(attach_disk)
->>>>>>> eff70f0d
             elif attach_disk.get('storage_id', ''):
                 edit_vm_info.auto_create_volumes.append(attach_disk)
                 continue
@@ -1235,7 +1195,7 @@
                 attach_disk.update(
                     {'qos': serialize_json(attach_disk.get('qos'))}
                 )
-                if attach_disk['type'] == DiskType.volume.value:
+                if attach_disk['type'] == DiskType.volume.name:
                     edit_vm_info.attach_volumes.append(attach_disk)
                 else:
                     edit_vm_info.attach_images.append(attach_disk)
