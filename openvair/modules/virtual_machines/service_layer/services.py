"""Module for managing virtual machine operations in the service layer.

This module defines the `VMServiceLayerManager` class, which is responsible
for handling the core business logic related to virtual machine operations.
The class interacts with various components, such as the domain layer,
RPC clients, and the database, to perform actions like creating, deleting,
starting, and editing virtual machines.

Classes:
    VMServiceLayerManager: Manager class for handling virtual machine
        operations in the service layer.

Enums:
    VmStatus: Enumeration of possible virtual machine statuses.
    VmPowerState: Enumeration of possible virtual machine power states.
    DiskType: Enumeration of disk types used in virtual machines.

Functions:
    get_vm: Retrieve a virtual machine by ID.
    get_all_vms: Retrieve all virtual machines.
    create_vm: Create a new virtual machine.
    delete_vm: Delete a virtual machine by ID.
    start_vm: Start a virtual machine by ID.
    shut_off_vm: Shut off a virtual machine by ID.
    edit_vm: Edit a virtual machine by ID.
    vnc: Access the VNC session of a virtual machine.
    get_snapshot: Retrieve a snapshot of a virtual machine.
    get_snapshots: Retrieve all snapshots of a virtual machine.
    create_snapshot: Create a new snapshot of a virtual machine.
    revert_snapshot: Revert a virtual machine to a snapshot.
    delete_snapshot: Delete a snapshot of a virtual machine.
    monitoring: Periodically monitor states of virtual machines and snapshots.
"""

from __future__ import annotations

import enum
import time
import string
from copy import deepcopy
from uuid import UUID, uuid4
<<<<<<< HEAD
from typing import TYPE_CHECKING, Set, Dict, List, Optional, cast
=======
from typing import Dict, List, Optional, cast
>>>>>>> 7b65deee
from collections import namedtuple

from sqlalchemy import String
from sqlalchemy.exc import NoResultFound

from openvair.libs.log import get_logger
from openvair.libs.libvirt.vm import get_vms_state, get_vm_snapshots
from openvair.libs.clone.utils import (
    get_max_clone_number,
    create_new_clone_name,
)
from openvair.modules.base_manager import BackgroundTasks, periodic_task
from openvair.libs.context_managers import synchronized_session
from openvair.modules.virtual_machines import config
from openvair.libs.messaging.exceptions import (
    RpcCallException,
    RpcServerInitializedException,
)
from openvair.libs.messaging.messaging_agents import MessagingClient
from openvair.modules.virtual_machines.adapters import orm
from openvair.libs.data_handlers.json.serializer import serialize_json
from openvair.modules.event_store.entrypoints.crud import EventCrud
from openvair.modules.virtual_machines.domain.base import BaseVMDriver
from openvair.modules.virtual_machines.service_layer import (
    exceptions,
    unit_of_work,
)
from openvair.modules.virtual_machines.adapters.serializer import DataSerializer
from openvair.libs.messaging.clients.rpc_clients.image_rpc_client import (
    ImageServiceLayerRPCClient,
)
from openvair.libs.messaging.clients.rpc_clients.volume_rpc_client import (
    VolumeServiceLayerRPCClient,
)

LOG = get_logger(__name__)


CreateVmInfo = namedtuple(
    'CreateVmInfo',
    [
        'name',
        'description',
        'user_id',
        'status',
        'power_state',
        'cpu',
        'ram',
        'os',
        'graphic_interface',
        'attach_volumes',
        'attach_images',
        'auto_create_volumes',
        'virtual_interfaces',
    ],
)

EditVmInfo = namedtuple(
    'EditVmInfo',
    [
        'id',
        'name',
        'description',
        'cpu',
        'ram',
        'os',
        'graphic_interface',
        'attach_volumes',
        'attach_images',
        'auto_create_volumes',
        'detach_disks',
        'edit_disks',
        'new_virtual_interfaces',
        'detach_virtual_interfaces',
        'edit_virtual_interfaces',
    ],
)


class VmStatus(enum.Enum):
    """Enumeration of possible virtual machine statuses."""

    new = 1
    creating = 2
    creating_disks = 3
    attaching_disks = 4
    available = 5
    error = 6
    detaching_disks = 7
    deleting = 8
    corrupted = 9
    starting = 10
    shut_offing = 11
    editing = 12
    deleting_snapshots = 13


class VmPowerState(enum.Enum):
    """Enumeration of possible virtual machine power states."""

    running = 1
    idle = 2
    paused = 3
    shut_off = 4
    crashed = 5
    suspended = 6
    stopped = 7


class DiskType(enum.Enum):
    """Enumeration of disk types used in virtual machines."""

    volume = 1
    image = 2


class SnapshotStatus(enum.Enum):
    """Enumeration of snapshot statuses."""

    creating = 1
    running = 2
    error = 3
    reverting = 4
    deleting = 5


class VMServiceLayerManager(BackgroundTasks):
    """Manager class for handling virtual machine operations in service layer.

    This class provides methods for managing the lifecycle of virtual machines,
    including creation, deletion, starting, shutting off, and editing. It
    interacts with various services and the domain layer to ensure that
    operations are carried out correctly and in the right order.

    Attributes:
        uow (SqlAlchemyUnitOfWork): The unit of work for managing database
            transactions.
        domain_rpc (Protocol): The RPC client for communicating with the domain
            layer.
        service_layer_rpc (Protocol): The RPC client for communicating with
            other service layers.
        volume_service_client (VolumeServiceLayerProtocolInterface): The client
            for volume-related operations.
        image_service_client (ImageServiceLayerProtocolInterface): The client
            for image-related operations.
        event_store (EventCrud): The event store for logging VM events.
    """

    def __init__(self) -> None:
        """Initialize the VMServiceLayerManager.

        This constructor sets up the necessary components for managing
        virtual machines, including the unit of work, RPC clients,
        and event store.
        """
        super(VMServiceLayerManager, self).__init__()
        self.uow = unit_of_work.VMSqlAlchemyUnitOfWork
        self.domain_rpc = MessagingClient(
            queue_name=config.SERVICE_LAYER_DOMAIN_QUEUE_NAME
        )
        self.service_layer_rpc = MessagingClient(
            queue_name=config.API_SERVICE_LAYER_QUEUE_NAME
        )
        self.volume_service_client = VolumeServiceLayerRPCClient()
        self.image_service_client = ImageServiceLayerRPCClient()
        self.event_store = EventCrud('virtual_machines')

    def get_vm(self, data: Dict) -> Dict:
        """Retrieve a virtual machine by ID.

        Args:
            data (Dict): The data containing the ID of the virtual machine
                to retrieve.

        Returns:
            Dict: The serialized virtual machine data.

        Raises:
            UnexpectedDataArguments: If the VM ID is not provided.
        """
        LOG.info('Service layer start handling response on get vm.')
        vm_id = str(data.pop('vm_id', ''))
        if not vm_id:
            message = (
                f'Incorrect arguments were received'
                f'in the request get vm: {data}.'
            )
            LOG.error(message)
            raise exceptions.UnexpectedDataArguments(message)
        with self.uow() as uow:
            db_virtual_machine = uow.virtual_machines.get_or_fail(UUID(vm_id))
            serialized_vm = DataSerializer.vm_to_web(db_virtual_machine)
            LOG.info(f'Got vm from db: {serialized_vm}.')
        LOG.info('Service layer method get vm was successfully processed.')
        return serialized_vm

    def get_all_vms(self) -> List:
        """Retrieve all virtual machines.

        Returns:
            List: A list of serialized virtual machine data.
        """
        LOG.info('Service layer start handling response on get vms.')
        with self.uow() as uow:
            db_virtual_machines = uow.virtual_machines.get_all()
            serialized_vms = [
                DataSerializer.vm_to_web(vm) for vm in db_virtual_machines
            ]
        LOG.info('Service layer method get all vms was successfully processed.')
        return serialized_vms

    @staticmethod
    def _process_attach_disk(
            disk_info: Dict,
            disk_ids: Set[str],
            attach_volumes: List,
            attach_images: List
    ) -> None:
        """Process and validate an attached disk information.

        Args:
            disk_info (Dict): Dictionary with disk attachment information
            disk_ids (Set[str]): Set of already processed disk IDs
            attach_volumes (List): List to append volume disks to
            attach_images (List): List to append image disks to

        Raises:
            exceptions.DuplicateDiskException: If disk attached multiple times
        """
        disk_id = disk_info.get('disk_id')
        if not disk_id:
            return

        if disk_id in disk_ids:
            message = f'Multiple attachment of disk {disk_id} in the request'
            LOG.error(message)
            raise exceptions.DuplicateDiskException(message)

        disk_ids.add(disk_id)
        disk_info.update({'qos': serialize_json(disk_info.get('qos'))})

        if disk_info['type'] == DiskType.volume.name:
            attach_volumes.append(disk_info)
        else:
            attach_images.append(disk_info)

    def _prepare_create_vm_info(self, vm_info: Dict) -> CreateVmInfo:
        """Prepare the information needed to create a virtual machine.

        Args:
            vm_info (Dict): The dictionary containing the parameters of the
                virtual machine.

        Returns:
            CreateVmInfo: The prepared virtual machine information.
        """
        LOG.info(f'Preparing vm information: {vm_info}')
        user_info = vm_info.get('user_info', {})
        create_vm_info = CreateVmInfo(
            name=vm_info.pop('name', ''),
            description=vm_info.pop('description', ''),
            user_id=UUID(vm_info.pop('user_info', {}).get('id')),
            status=VmStatus.new.name,
            power_state=VmPowerState.shut_off.name,
            cpu=vm_info.pop('cpu', {}),
            ram=vm_info.pop('ram', {}),
            os=vm_info.pop('os', {}),
            graphic_interface=vm_info.pop('graphic_interface', {}),
            attach_volumes=[],
            attach_images=[],
            auto_create_volumes=[],
            virtual_interfaces=vm_info.pop('virtual_interfaces', []),
        )

        disks = vm_info.pop('disks', {})
        disk_ids: Set[str] = set()

        for attach_disk in disks.pop('attach_disks', []):
            disk_id = None
            if attach_disk.get('volume_id', ''):
                disk_id = attach_disk.get('volume_id', '')
                attach_disk.update({
                    'type': DiskType.volume.name,
                    'disk_id': disk_id,
                    'read_only': attach_disk.get('read_only', False),
                })
            elif attach_disk.get('image_id', ''):
                disk_id = attach_disk.get('image_id', '')
                attach_disk.update({
                    'type': DiskType.image.name,
                    'disk_id': disk_id,
                    'read_only': True,
                })
            elif attach_disk.get('storage_id', ''):
                attach_disk.update({'user_info': user_info})
                create_vm_info.auto_create_volumes.append(attach_disk)
                continue

            self._process_attach_disk(
                attach_disk,
                disk_ids,
                create_vm_info.attach_volumes,
                create_vm_info.attach_images,
            )

        LOG.info('Vm information was successfully prepared for creating.')
        return create_vm_info

    def _insert_vm_into_db(self, create_vm_info: CreateVmInfo) -> Dict:
        """Insert virtual machine information into the database.

        Args:
            create_vm_info (CreateVmInfo): The virtual machine information
                to insert.

        Returns:
            Dict: The serialized virtual machine data.
        """
        LOG.info('Inserting vm information into database.')
        db_vm = cast(
            orm.VirtualMachines,
            DataSerializer.to_db(
                create_vm_info._asdict(), orm.VirtualMachines
            ),
        )

        db_vm.cpu = cast(
            orm.CpuInfo,
            DataSerializer.to_db(
                create_vm_info.cpu,
                orm.CpuInfo,
            ),
        )

        db_vm.ram = cast(
            orm.RAM,
            DataSerializer.to_db(create_vm_info.ram, orm.RAM),
        )

        db_vm.os = cast(
            orm.Os,
            DataSerializer.to_db(create_vm_info.os, orm.Os),
        )

        db_vm.graphic_interface = cast(
            orm.ProtocolGraphicInterface,
            DataSerializer.to_db(
                create_vm_info.graphic_interface,
                orm.ProtocolGraphicInterface,
            ),
        )
        LOG.info(f'Inserted graphic interface: {db_vm.graphic_interface}')

        for virt_interface in create_vm_info.virtual_interfaces:
            db_vm.virtual_interfaces.append(
                cast(
                    orm.VirtualInterface,
                    DataSerializer.to_db(
                        virt_interface, orm.VirtualInterface
                    ),
                )
            )

        with self.uow() as uow:
            uow.virtual_machines.add(db_vm)
            uow.commit()
        LOG.info('Vm was successfully inserted into database.')
        return DataSerializer.vm_to_web(db_vm)

    def create_vm(self, data: Dict) -> Dict:
        """Create a new virtual machine.

        Args:
            data (Dict): The data required to create the virtual machine.

        Returns:
            Dict: The serialized virtual machine data.
        """
        LOG.info('Handling call on create vm.')
        user_info: Dict = data.get('user_info', {})
        create_vm_info = self._prepare_create_vm_info(data)
        web_vm = self._insert_vm_into_db(create_vm_info)

        self.event_store.add_event(
            str(web_vm.get('id', '')),
            str(user_info.get('id', '')),
            self.create_vm.__name__,
            f"VM {web_vm.get('name')} was successfully inserted into DB.",
        )

        self.service_layer_rpc.cast(
            self._create_vm.__name__,
            data_for_method={
                'vm_id': web_vm['id'],
                'attach_volumes': create_vm_info.attach_volumes,
                'attach_images': create_vm_info.attach_images,
                'auto_create_volumes': create_vm_info.auto_create_volumes,
                'user_info': user_info,
            },
        )
        LOG.info('Call on create vm was successfully processed.')
        return web_vm

    def _expect_volume_availability(self, volume_id: str) -> Dict:
        """Wait for a volume to become available.

        This method repeatedly checks the availability status of a volume until
        it becomes available or an error occurs. It raises exceptions if the
        maximum number of attempts is reached, if the volume information is
        empty, or if the volume status is "error".

        Args:
            volume_id (str): The ID of the volume to check.

        Returns:
            Dict: The volume information if the volume becomes available.
        """
        LOG.info('Expecting while volume will be available.')
        counter = 0
        max_count = 10
        while True:
            self._check_max_attempts(counter, max_count)
            time.sleep(1)

            volume = self._get_volume_info(volume_id)
            self._check_volume_status(volume)

            if volume.get('status') == 'available':
                LOG.info('Volume status is available')
                return volume

            counter += 1

    def _check_max_attempts(self, counter: int, max_count: int) -> None:
        """Check if the maximum number of attempts is reached.

        This method checks whether the number of attempts to check the volume
        status has reached the specified maximum. If the maximum is reached, it
        raises a `MaxTriesError`.

        Args:
            counter (int): The current number of attempts.
            max_count (int): The maximum number of allowed attempts.

        Raises:
            MaxTriesError: If the number of attempts exceeds the allowed
                maximum.
        """
        if counter >= max_count:
            message = 'The maximum number of attempts was completed.'
            LOG.error(message)
            raise exceptions.MaxTriesError(message)

    def _get_volume_info(self, volume_id: str) -> Dict:
        """Retrieve volume information and check if it is empty.

        This method fetches the volume information using the provided volume ID.
        If the retrieved volume information is empty, it raises a
        `ComesEmptyVolumeInfo` exception.

        Args:
            volume_id (str): The ID of the volume to retrieve information for.

        Returns:
            Dict: The retrieved volume information.

        Raises:
            ComesEmptyVolumeInfo: If the retrieved volume information is empty.
        """
        volume = self.volume_service_client.get_volume({'volume_id': volume_id})
        if not volume:
            message = 'Comes empty volume info.'
            LOG.error(message)
            raise exceptions.ComesEmptyVolumeInfo(message)
        return volume

    def _check_volume_status(self, volume: Dict) -> None:
        """Check the status of the volume.

        This method checks the status of the provided volume. If the status is
        "error", it raises a `VolumeStatusIsError` exception.

        Args:
            volume (Dict): The volume information dictionary containing the
                status to check.

        Raises:
            VolumeStatusIsError: If the volume status is "error".
        """
        if volume.get('status') == 'error':
            message = 'Volume status is error.'
            LOG.error(message)
            raise exceptions.VolumeStatusIsError(message)

    def _create_volumes(
        self, vm_name: str, volumes: List, user_info: Dict
    ) -> List:
        """Create volumes for a virtual machine.

        Args:
            vm_name (str): The name of the virtual machine.
            volumes (List): A list of volume specifications.
            user_info (Dict): The data containing information about user.

        Returns:
            List: A list of created volumes.
        """
        LOG.info('Creating volumes.')
        auto_created_volumes = []
        for volume in volumes:
            volume_name = volume.get('name', None)
            try:
                creating_volume = self.volume_service_client.create_volume(
                    {
                        'name': volume_name or str(uuid4()),
                        'description': f'auto created volume for {vm_name}.',
                        'format': volume.get('format', 'qcow2'),
                        'size': volume.pop('size', '0'),
                        'storage_id': volume.pop('storage_id', ''),
                        'user_info': user_info,
                        'read_only': volume.pop('read_only'),
                    }
                )
            except (RpcCallException, RpcServerInitializedException) as err:
                message = f'While creating volume error occurred: {err!s}'
                LOG.error(message)
                continue
            try:
                available_volume = self._expect_volume_availability(
                    creating_volume.get('id', '')
                )
            except (
                exceptions.MaxTriesError,
                exceptions.ComesEmptyVolumeInfo,
                exceptions.VolumeStatusIsError,
            ) as err:
                message = (
                    'While expecting volume availability '
                    f'catch error: {err!s}'
                )
                LOG.error(message)
                continue

            available_volume.update(volume)
            available_volume.update({
                'disk_id': available_volume.get('id'),
                'type': DiskType.volume.name,
                'read_only': available_volume.get('read_only', False),
            })
            available_volume.pop('id')
            auto_created_volumes.append(available_volume)
        LOG.info('Volumes was successfully created.')
        return auto_created_volumes

    def _attach_image_to_vm(self, image_id: str, vm_id: str) -> Dict:
        """Attach an image to a virtual machine.

        Args:
            image_id (str): The ID of the image to attach.
            vm_id (str): The ID of the virtual machine.

        Returns:
            Dict: The attachment information.
        """
        LOG.info('Sending request on attach image to vm.')
        attach_info = self.image_service_client.attach_image(
            {'image_id': image_id, 'vm_id': vm_id}
        )
        LOG.info('Image was successfully attached to vm.')
        return attach_info

    def _attach_volume_to_vm(self, volume_id: str, vm_id: str) -> Dict:
        """Attach a volume to a virtual machine.

        Args:
            volume_id (str): The ID of the volume to attach.
            vm_id (str): The ID of the virtual machine.

        Returns:
            Dict: The attachment information.
        """
        LOG.info('Sending request on attach volume to vm.')
        attach_info = self.volume_service_client.attach_volume(
            {'volume_id': volume_id, 'vm_id': vm_id}
        )
        LOG.info('Volume was successfully attached to vm.')
        return attach_info

    def _attach_disk_to_vm(self, vm_id: str, disk: Dict) -> Dict:
        """Attach a disk to a virtual machine.

        Args:
            vm_id (str): The ID of the virtual machine.
            disk (Dict): The disk information.

        Returns:
            Dict: The updated disk information.

        Raises:
            UnexpectedDataArguments: If the disk type is unexpected.
        """
        LOG.info('Attaching disk to vm.')
        disk_type = disk.get('type', '')
        if disk_type == DiskType.image.name:
            attach_info = self._attach_image_to_vm(
                disk.get('image_id', ''), vm_id
            )
        elif disk_type == DiskType.volume.name:
            attach_info = self._attach_volume_to_vm(
                disk.get('disk_id', ''), vm_id
            )
        else:
            message = 'Unexpected disk type.'
            LOG.error(message)
            raise exceptions.UnexpectedDataArguments(message)
        disk.update({
            'path': attach_info.get('path', ''),
            'size': int(attach_info.get('size', 0)),
            'provisioning': attach_info.get('provisioning', ''),
        })
        LOG.info('Disk was successfully attached to vm.')
        return disk

    def _add_disks_to_vm(self, vm_id: str, disks: List) -> None:
        """Attach a list of disks to a virtual machine.

        Args:
            vm_id (str): The ID of the virtual machine.
            disks (List): The list of disks to attach.
        """
        LOG.info(
            'Start requesting on attach disks to vm and insert it into db.'
        )
        with self.uow() as uow:
            db_vm = uow.virtual_machines.get_or_fail(UUID(vm_id))
            existing_disk_ids = {str(d.disk_id) for d in db_vm.disks}
            for disk in disks:
                disk_id = disk.get('disk_id')
                if disk_id and disk_id in existing_disk_ids:
                    message = f"Disk {disk_id} is already attached to this VM"
                    LOG.error(message)
                    raise exceptions.DuplicateDiskException(message)
            for disk in disks:
                try:
                    attached_disk = self._attach_disk_to_vm(vm_id, disk)
                    db_vm.disks.append(
                        cast(
                            orm.Disk,
                            DataSerializer.to_db(attached_disk, orm.Disk),
                        )
                    )
                except exceptions.UnexpectedDataArguments as err:
                    message = (
                        f'While attaching disks to vm was raised err: {err!s}'
                    )
                    LOG.error(message)
            uow.commit()
        LOG.info('Disks was successfully attached and inserted into db.')

    def _create_vm(self, data: Dict) -> None:
        """Create a virtual machine and attach disks to it.

        Args:
            data (Dict): The data required to create the virtual machine.
        """
        LOG.info('Handling response on _create_vm.')
        vm_id = str(data.pop('vm_id', ''))
        user_info = data.pop('user_info', {})
        attach_volumes = data.pop('attach_volumes', [])
        attach_images = data.pop('attach_images', [])
        auto_create_volumes = data.pop('auto_create_volumes', [])

        with self.uow() as uow:
            db_vm = uow.virtual_machines.get_or_fail(UUID(vm_id))
            vm_name = db_vm.name
            LOG.info(f'VM info before processing: {db_vm.__dict__}')

            if auto_create_volumes:
                created_disks = self._create_volumes(
                    db_vm.name, auto_create_volumes, user_info
                )
                attach_volumes.extend(created_disks)

        self._add_disks_to_vm(vm_id, attach_volumes + attach_images)
        with self.uow() as uow:
            db_vm = uow.virtual_machines.get_or_fail(UUID(vm_id))
            LOG.info(f'VM info after processing: {db_vm.__dict__}')
            db_vm.status = VmStatus.available.name
            uow.commit()
        self.event_store.add_event(
            vm_id,
            user_info.get('id'),
            self._create_vm.__name__,
            f'VM {vm_name} was successfully created.',
        )
        LOG.info('Response on _create_vm was successfully processed.')

    @staticmethod
    def _check_vm_status(vm_status: str, available_statuses: List) -> None:
        """Check if the VM status is in the list of available statuses.

        Args:
            vm_status (str): The current status of the VM.
            available_statuses (List): A list of available statuses.

        Raises:
            VMStatusException: If the VM status is not in the list
                of available statuses.
        """
        LOG.info('Checking vm status on availability.')
        if vm_status not in available_statuses:
            message = (
                f"Vm status is {vm_status}, but must be "
                f"in {', '.join(available_statuses)}."
            )
            LOG.error(message)
            raise exceptions.VMStatusException(message)
        LOG.info('Vm status was successfully checked.')

    @staticmethod
    def _check_vm_power_state(
        vm_power_state: str, available_states: List
    ) -> None:
        """Check if the VM power state is in the list of available states.

        Args:
            vm_power_state (str): The current power state of the VM.
            available_states (List): A list of available power states.

        Raises:
            VMPowerStateException: If the VM power state is not in the list
                of available power states.
        """
        LOG.info('Checking vm power state on availability.')
        if vm_power_state not in available_states:
            message = (
                f"Vm power state is {vm_power_state}, but must "
                f"be in {', '.join(available_states)}"
            )
            LOG.error(message)
            raise exceptions.VMPowerStateException(message)
        LOG.info('Vm power state was successfully checked.')

    def _detach_image_from_vm(self, vm_id: str, image_id: str) -> None:
        """Detach an image from a virtual machine.

        Args:
            vm_id (str): The ID of the virtual machine.
            image_id (str): The ID of the image to detach.
        """
        LOG.info('Sending request on detach image from vm.')
        self.image_service_client.detach_image(
            {'image_id': image_id, 'vm_id': vm_id}
        )
        LOG.info('Image was successfully detached from vm.')

    def _detach_volume_from_vm(self, vm_id: str, volume_id: str) -> None:
        """Detach a volume from a virtual machine.

        Args:
            vm_id (str): The ID of the virtual machine.
            volume_id (str): The ID of the volume to detach.
        """
        LOG.info('Sending request on detach volume from vm.')
        self.volume_service_client.detach_volume(
            {'volume_id': volume_id, 'vm_id': vm_id}
        )
        LOG.info('Volume was successfully detached from vm.')

    def _detach_disk_from_vm(self, vm_id: str, disk: Dict) -> None:
        """Detach a disk from a virtual machine.

        Args:
            vm_id (str): The ID of the virtual machine.
            disk (Dict): The disk information.

        Raises:
            UnexpectedDataArguments: If the disk type is unexpected.
        """
        LOG.info('Detaching disk from vm.')
        disk_type = disk.get('type', '')
        disk_id = disk.get('disk_id', '')
        if disk_type == DiskType.image.name:
            self._detach_image_from_vm(vm_id, disk_id)
        elif disk_type == DiskType.volume.name:
            self._detach_volume_from_vm(vm_id, disk_id)
        else:
            message = 'Unexpected disk type.'
            LOG.error(message)
            raise exceptions.UnexpectedDataArguments(message)
        LOG.info('Disk was successfully detached from vm.')

    def _detach_disks_from_vm(self, disks: List) -> None:
        """Detach and delete disks from a virtual machine.

        Args:
            disks (List): A list of disks to detach.
        """
        LOG.info(
            'Start requesting on detach disks from vm and delete it from db.'
        )
        with self.uow() as uow:
            for disk in disks:
                try:
                    disk_data = uow.virtual_machines.get_disk_by_id(
                        disk.get('id')
                    )
                    self._detach_disk_from_vm(
                        str(disk_data.vm_id), DataSerializer.to_web(disk_data)
                    )
                    uow.virtual_machines.delete_disk(disk_data)
                except exceptions.UnexpectedDataArguments as err:
                    LOG.error(str(err))
            uow.commit()
        LOG.info('Disks were successfully detached and deleted from db.')

    def delete_vm(self, data: Dict) -> Optional[Dict]:
        """Delete a virtual machine by ID.

        Args:
            data (Dict): The data containing the ID of the virtual machine
                to delete.

        Returns:
            Dict: The serialized virtual machine data.

        Raises:
            VMStatusException: If the VM status is not valid for deletion.
            VMPowerStateException: If the VM power state is not valid
                for deletion.
        """
        LOG.info('Handling response on delete_vm.')
        vm_id = str(data.pop('vm_id', ''))
        user_info = data.pop('user_info', {})

        with self.uow() as uow:
            db_vm = uow.virtual_machines.get_or_fail(UUID(vm_id))
            available_statuses = [VmStatus.available.name, VmStatus.error.name]
            available_power_statuses = [VmPowerState.shut_off.name]
            try:
                self._check_vm_status(db_vm.status, available_statuses)
                self._check_vm_power_state(
                    db_vm.power_state, available_power_statuses
                )
                db_vm.status = VmStatus.deleting.name
                self.event_store.add_event(
                    str(db_vm.id),
                    user_info.get('id'),
                    self.delete_vm.__name__,
                    f'Set deleting status for VM {db_vm.name}.',
                )
                serialized_vm = DataSerializer.vm_to_web(db_vm)
                self.service_layer_rpc.cast(
                    self._delete_vm.__name__,
                    data_for_method={
                        'vm_id': serialized_vm.get('id', ''),
                        'token': user_info.get('token'),
                        'user_info': user_info,
                    },
                )
                LOG.info('Response on delete_vm was successfully processed.')
            except (
                exceptions.VMStatusException,
                exceptions.VMPowerStateException,
            ) as err:
                message = f'Handle error: {err!s} while deleting vm'
                LOG.error(message)
                db_vm.status = VmStatus.error.name
                db_vm.information = message
                raise
            else:
                return serialized_vm
            finally:
                uow.commit()

    def _delete_vm(self, data: Dict) -> None:
        """Delete a virtual machine from the database.

        Args:
            data (Dict): The data containing the ID of the virtual machine
                to delete.
        """
        LOG.info('Handling response on _delete_vm.')
        vm_id = str(data.pop('vm_id', ''))
        user_info = data.pop('user_info', {})

        self._delete_all_vm_snapshots(vm_id, user_info)
        with self.uow() as uow:
            db_vm = uow.virtual_machines.get_or_fail(UUID(vm_id))
            db_vm.status = VmStatus.detaching_disks.name
            uow.commit()

        with self.uow() as uow:
            db_vm = uow.virtual_machines.get_or_fail(UUID(vm_id))
            try:
                for disk in db_vm.disks:
                    self._detach_disk_from_vm(
                        vm_id, DataSerializer.to_web(disk)
                    )
                uow.virtual_machines.delete(db_vm)
                self.event_store.add_event(
                    str(db_vm.id),
                    user_info.get('id'),
                    self._delete_vm.__name__,
                    f'VM {db_vm.name} was successfully deleted.',
                )
                LOG.info('Response on _delete_vm was successfully processed.')
            except exceptions.UnexpectedDataArguments as err:
                message = f'Handle error: {err!s} while deleting vm.'
                LOG.error(message)
                db_vm.status = VmStatus.error.name
                db_vm.information = message
            finally:
                uow.commit()

    def start_vm(self, data: Dict) -> Dict:
        """Start a virtual machine by ID.

        This function changes the VM's status to starting and then
        sends a request to the service layer to start the VM.

        Args:
            data (Dict): The data containing the ID of the virtual machine
                to start.

        Returns:
            Dict: The serialized virtual machine data.
        """
        LOG.info('Handling response on start_vm.')
        vm_id = str(data.pop('vm_id', ''))
        user_info = data.pop('user_info', {})

        with self.uow() as uow:
            db_vm = uow.virtual_machines.get_or_fail(UUID(vm_id))
            vm_name = db_vm.name
            db_vm.status = VmStatus.starting.name
            uow.commit()
        self.event_store.add_event(
            vm_id,
            user_info.get('id'),
            self.start_vm.__name__,
            f'Set starting status for VM {vm_name}.',
        )

        serialized_vm = DataSerializer.vm_to_web(db_vm)
        serialized_vm['user_info'] = user_info
        self.service_layer_rpc.cast(
            self._start_vm.__name__, data_for_method=serialized_vm
        )
        LOG.info('Response on start_vm was successfully processed.')
        return serialized_vm

    def _start_vm(self, data: Dict) -> None:
        """Start a virtual machine and update the database with the new state.

        This function starts the VM using the domain layer and updates
        the database with the VM's new power state and status.

        Args:
            data (Dict): The data required to start the virtual machine.
        """
        LOG.info('Handling response on _start_vm.')
        alphabet = list(string.ascii_lowercase)
        user_info = data.pop('user_info', {})
        vm_id = str(data.get('id', ''))

        for i, disk in enumerate(data.get('disks', [])):
            if disk.get('type') == DiskType.volume.name:
                disk.update({'target': f'sd{alphabet[i]}'})
            else:
                disk.update({'target': f'sd{alphabet[i]}', 'emulation': 'sata'})
        with self.uow() as uow:
            current_snap = uow.snapshots.get_current(vm_id)
            data['snapshot_info'] = {
                'current_snap_name': current_snap.name if current_snap else ""
            }
        try:
            start_info = self.domain_rpc.call(
                BaseVMDriver.start.__name__, data_for_manager=data
            )
        except (RpcCallException, RpcServerInitializedException) as err:
            message = f'Handle error: {err!s} while starting vm.'
            LOG.error(message)
            with self.uow() as uow:
                db_vm = uow.virtual_machines.get_or_fail(UUID(vm_id))
                db_vm.status = VmStatus.error.name
                db_vm.information = message
                uow.commit()
        else:
            redefined_snaps = start_info.pop('redefined_snapshots')
            self._set_recreated_snapshots_statuses(vm_id, redefined_snaps)
            with self.uow() as uow:
                db_vm = uow.virtual_machines.get_or_fail(UUID(vm_id))
                vm_name = db_vm.name
                db_vm.power_state = VmPowerState(
                    start_info.get('power_state')
                ).name
                db_vm.graphic_interface.url = (
                    f"{start_info.get('url', '') or ''}"
                    f":{start_info.get('port')}"
                )
                db_vm.status = VmStatus.available.name
                db_vm.information = ''
                uow.commit()
            self.event_store.add_event(
                vm_id,
                user_info.get('id'),
                self._start_vm.__name__,
                f'VM {vm_name} was successfully started.',
            )
            LOG.info('Response on _start_vm was successfully processed.')

    def _set_recreated_snapshots_statuses(
            self,
            vm_id: str,
            redefined_snaps: List
    ) -> None:
        """Update snapshot statuses to 'creating' after successful VM start.

        Args:
            vm_id (str): Virtual machine ID in database.
            redefined_snaps (List(str)): List of snapshot names that were
            redefined.
        """
        for snap_name in redefined_snaps:
            with self.uow() as uow:
                db_snap = uow.snapshots.get_by_name(vm_id, snap_name)
                if db_snap:
                    db_snap.status = SnapshotStatus.creating.name
                uow.commit()

    def shut_off_vm(self, data: Dict) -> Dict:
        """Shut off a virtual machine by ID.

        This function changes the VM's status to shutting off and then
        sends a request to the service layer to shut off the VM.

        Args:
            data (Dict): The data containing the ID of the virtual machine
                to shut off.

        Returns:
            Dict: The serialized virtual machine data.
        """
        LOG.info('Handling response on shut_off_vm.')
        vm_id = str(data.pop('vm_id', ''))
        user_info = data.pop('user_info', {})
        with self.uow() as uow:
            db_vm = uow.virtual_machines.get_or_fail(UUID(vm_id))
            vm_name = db_vm.name
            self._check_vm_status(
                db_vm.status, [VmStatus.available.name, VmStatus.error.name]
            )
            self._check_vm_power_state(
                db_vm.power_state, [VmPowerState.running.name]
            )
            db_vm.status = VmStatus.shut_offing.name
            serialized_vm = DataSerializer.vm_to_web(db_vm)
            serialized_vm['user_info'] = user_info
            uow.commit()
        self.event_store.add_event(
            vm_id,
            user_info.get('id'),
            self.shut_off_vm.__name__,
            f'Set shut_off status for VM {vm_name}.',
        )
        self.service_layer_rpc.cast(
            self._shut_off_vm.__name__, data_for_method=serialized_vm
        )
        LOG.info('Response on shut_off_vm was successfully processed.')
        return serialized_vm

    def _shut_off_vm(self, data: Dict) -> None:
        """Shut off a virtual machine and update the database.

        This function calls the domain layer to shut off the VM and then
        updates the database with the VM's new power state and status.

        Args:
            data (Dict): The data required to shut off the virtual machine.
        """
        LOG.info('Handling response on _shut_off_vm.')
        user_info = data.pop('user_info', {})
        vm_id = str(data.get('id', ''))

        try:
            self.domain_rpc.call(
                BaseVMDriver.turn_off.__name__, data_for_manager=data
            )
        except (RpcCallException, RpcServerInitializedException) as err:
            message = f'Handle error: {err!s} while shutting off VM.'
            LOG.error(message)
            with self.uow() as uow:
                db_vm = uow.virtual_machines.get_or_fail(UUID(vm_id))
                db_vm.status = VmStatus.error.name
                db_vm.information = message
                uow.commit()
        else:
            with self.uow() as uow:
                db_vm = uow.virtual_machines.get_or_fail(UUID(vm_id))
                vm_name = db_vm.name
                db_vm.status = VmStatus.available.name
                db_vm.power_state = VmPowerState.shut_off.name
                db_vm.graphic_interface.url = ''
                uow.commit()
            self.event_store.add_event(
                vm_id,
                user_info.get('id'),
                self._shut_off_vm.__name__,
                f'VM {vm_name} was successfully shut off.',
            )
            LOG.info('Response on _shut_off_vm was successfully processed.')

    def _prepare_vm_info_for_edit(self, vm_data: Dict) -> EditVmInfo:
        """Prepare the information needed to edit a virtual machine.

        Args:
            vm_data (Dict): A dictionary with all the parameters of the
                virtual machine.

        Returns:
            EditVmInfo: The prepared virtual machine information.
        """
        LOG.info(f'Preparing VM information for editing with data: {vm_data}')
        edit_vm_info = EditVmInfo(
            id=vm_data.pop('vm_id', ''),
            name=vm_data.pop('name', ''),
            description=vm_data.pop('description', ''),
            cpu=vm_data.pop('cpu', {}),
            ram=vm_data.pop('ram', {}),
            os=vm_data.pop('os', {}),
            graphic_interface=vm_data.pop('graphic_interface', {}),
            attach_volumes=[],
            attach_images=[],
            auto_create_volumes=[],
            detach_disks=[],
            edit_disks=[],
            new_virtual_interfaces=[],
            detach_virtual_interfaces=[],
            edit_virtual_interfaces=[],
        )
        LOG.info(f'Created edit_vm_info class: {edit_vm_info}')

        virtual_interfaces = vm_data.pop('virtual_interfaces', {})
        edit_vm_info.new_virtual_interfaces.extend(
            virtual_interfaces.get('new_virtual_interfaces', [])
        )
        edit_vm_info.detach_virtual_interfaces.extend(
            virtual_interfaces.get('detach_virtual_interfaces', [])
        )
        edit_vm_info.edit_virtual_interfaces.extend(
            virtual_interfaces.get('edit_virtual_interfaces', [])
        )

        disks = vm_data.pop('disks', {})
        disk_ids: Set[str] = set()

        for attach_disk in disks.pop('attach_disks', []):
            disk_id = None
            if attach_disk.get('volume_id', ''):
                disk_id = attach_disk.get('volume_id', '')
                attach_disk.update({
                    'type': DiskType.volume.name,
                    'disk_id': disk_id,
                    'read_only': attach_disk.get('read_only', False),
                })
            elif attach_disk.get('image_id', ''):
                disk_id = attach_disk.get('image_id', '')
                attach_disk.update({
                    'type': DiskType.image.name,
                    'disk_id': disk_id,
                    'read_only': True,
                })
            elif attach_disk.get('storage_id', ''):
                edit_vm_info.auto_create_volumes.append(attach_disk)
                continue

            self._process_attach_disk(
                attach_disk,
                disk_ids,
                edit_vm_info.attach_volumes,
                edit_vm_info.attach_images,
            )

        edit_vm_info.detach_disks.extend(disks.pop('detach_disks', []))
        edit_vm_info.edit_disks.extend(disks.pop('edit_disks', []))
        LOG.info('VM information was successfully prepared for editing.')
        return edit_vm_info

    def _update_db_vm_info(self, vm_id: UUID, edit_vm_info: EditVmInfo) -> None:
        """Update the database with the new VM information.

        Args:
            vm_id (UUID): The ID of the virtual machine to update.
            edit_vm_info (EditVmInfo): The new virtual machine information.
        """
        LOG.info('Updating VM information in database.')
        with self.uow() as uow:
            db_vm = uow.virtual_machines.get_or_fail(vm_id)
            db_vm.name = edit_vm_info.name
            db_vm.description = edit_vm_info.description
            for key, value in edit_vm_info.cpu.items():
                setattr(db_vm.cpu, key, value)
            for key, value in edit_vm_info.ram.items():
                setattr(db_vm.ram, key, value)
            for key, value in edit_vm_info.os.items():
                setattr(db_vm.os, key, value)
            for key, value in edit_vm_info.graphic_interface.items():
                setattr(db_vm.graphic_interface, key, value)
            uow.commit()
        LOG.info('VM was successfully updated in database.')

    def _edit_vm_disks(self, disks: List) -> None:
        """Update disks in the database.

        This function takes a list of dictionaries, each representing a disk,
        and updates the database with the new values.

        Args:
            disks (List): A list of dictionaries representing the disks to edit.
        """
        LOG.info('Bulk update disks in database.')
        with self.uow() as uow:
            uow.virtual_machines.bulk_update_disks(disks)
            uow.commit()
        LOG.info('Disks were successfully updated in database.')

    def _edit_virtual_interfaces(self, virtual_interfaces: List) -> None:
        """Update virtual interfaces in the database.

        Args:
            virtual_interfaces (List): A list of dictionaries representing
                the virtual interfaces to edit.
        """
        LOG.info('Bulk update virtual interfaces in database.')
        with self.uow() as uow:
            uow.virtual_machines.bulk_update_virtual_interfaces(
                virtual_interfaces
            )
            uow.commit()
        LOG.info('Virtual interfaces were successfully updated in database.')

    def _detach_virtual_interfaces_from_vm(self, virt_interfaces: List) -> None:
        """Detach virtual interfaces from a virtual machine.

        Args:
            virt_interfaces (List): A list of virtual interfaces to detach.
        """
        LOG.info('Bulk detaching virtual interfaces from database.')
        with self.uow() as uow:
            uow.virtual_machines.delete_virtual_interfaces(virt_interfaces)
            uow.commit()
        LOG.info('Virtual interfaces were successfully detached from database.')

    def _add_virtual_interfaces_to_vm(
        self, vm_id: str, virt_interfaces: List
    ) -> None:
        """Add virtual interfaces to a virtual machine.

        Args:
            vm_id (str): The ID of the virtual machine to add the interfaces to.
            virt_interfaces (List): A list of virtual interfaces to add.
        """
        LOG.info('Adding virtual interfaces into database for VM.')
        with self.uow() as uow:
            db_vm = uow.virtual_machines.get_or_fail(UUID(vm_id))
            for virt_interface in virt_interfaces:
                db_vm.virtual_interfaces.append(
                    cast(
                        orm.VirtualInterface,
                        DataSerializer.to_db(
                            virt_interface, orm.VirtualInterface
                        ),
                    )
                )
            uow.commit()
        LOG.info(
            'Virtual interfaces were successfully added into database for VM.'
        )

    def edit_vm(self, edit_info: Dict) -> Dict:
        """Edit a virtual machine by ID.

        This function checks if the VM is in the right state to be edited,
        changes the VM's status to editing, and then calls the appropriate
        function to handle the editing process.

        Args:
            edit_info (Dict): The data containing the information to edit the
                VM.

        Returns:
            Dict: The serialized virtual machine data.
        """
        LOG.info('Handling response on edit VM.')
        user_info = edit_info.pop('user_info', {})
        with self.uow() as uow:
            db_vm = uow.virtual_machines.get_or_fail(edit_info.get('vm_id', ''))
            serialized_vm = DataSerializer.vm_to_web(db_vm)
            available_states = [VmStatus.available.name, VmStatus.error.name]
            available_power_states = [
                VmPowerState.shut_off.name,
                VmPowerState.running.name,
            ]
            try:
                self._check_vm_status(db_vm.status, available_states)
                self._check_vm_power_state(
                    db_vm.power_state, available_power_states
                )
                vm_edit_info = self._prepare_vm_info_for_edit(edit_info)
                db_vm.status = VmStatus.editing.name
                if db_vm.power_state == VmPowerState.shut_off.name:
                    self.service_layer_rpc.cast(
                        self._edit_shut_offed_vm.__name__,
                        data_for_method={
                            'edit_info': vm_edit_info._asdict(),
                            'user_info': user_info,
                        },
                    )
            except (
                exceptions.VMStatusException,
                exceptions.VMPowerStateException,
                exceptions.DuplicateDiskException,
            ) as err:
                message = f'Handle error: {err!s} while editing VM.'
                LOG.error(message)
                db_vm.information = message
            finally:
                uow.commit()
        LOG.info('Response on edit VM was successfully processed.')
        return serialized_vm

    def _edit_shut_offed_vm(self, data: Dict) -> None:
        """Edit a shut-off virtual machine.

        This function handles the editing process for VMs that are in
        a shut-off state.

        Args:
            data (Dict): The data containing the information to edit the VM.
        """
        LOG.info(f'Handling response on _edit_vm with data: {data}')
        user_info = data.pop('user_info', {})
        vm_edit_info = EditVmInfo(**data.pop('edit_info', {}))
        vm_id = UUID(vm_edit_info.id)
        self._update_db_vm_info(vm_id, vm_edit_info)

        self._process_vm_edit_disks(vm_edit_info)
        self._process_vm_edit_interfaces(vm_edit_info)

        with self.uow() as uow:
            db_vm = uow.virtual_machines.get_or_fail(vm_id)
            db_vm.status = VmStatus.available.name
            db_vm.information = ''
            try:
                self._process_vm_volumes(vm_edit_info, vm_id, user_info)
            except exceptions.DuplicateDiskException as err:
                message = f'Handle error while processing VM disks: {err!s}.'
                LOG.error(message)
                db_vm.information = message
            finally:
                uow.commit()
        LOG.info('Response on _edit_vm was successfully processed.')

    def _process_vm_edit_disks(self, vm_edit_info: EditVmInfo) -> None:
        """Process editing and detaching disks for the VM."""
        if vm_edit_info.edit_disks:
            self._edit_vm_disks(vm_edit_info.edit_disks)

        if vm_edit_info.detach_disks:
            self._detach_disks_from_vm(vm_edit_info.detach_disks)

    def _process_vm_edit_interfaces(self, vm_edit_info: EditVmInfo) -> None:
        """Process editing and detaching virtual interfaces for the VM."""
        if vm_edit_info.edit_virtual_interfaces:
            self._edit_virtual_interfaces(
                vm_edit_info.edit_virtual_interfaces
            )

        if vm_edit_info.detach_virtual_interfaces:
            self._detach_virtual_interfaces_from_vm(
                vm_edit_info.detach_virtual_interfaces
            )

        if vm_edit_info.new_virtual_interfaces:
            self._add_virtual_interfaces_to_vm(
                vm_edit_info.id, vm_edit_info.new_virtual_interfaces
            )

    def _process_vm_volumes(
            self, vm_edit_info: EditVmInfo, vm_id: UUID, user_info: Dict
    ) -> None:
        """Process attaching volumes and creating new disks for the VM."""
        with self.uow() as uow:
            db_vm = uow.virtual_machines.get_or_fail(vm_id)

            if vm_edit_info.auto_create_volumes:
                created_disks = self._create_volumes(
                    db_vm.name, vm_edit_info.auto_create_volumes, user_info
                )
                vm_edit_info.attach_volumes.extend(created_disks)

            if vm_edit_info.attach_volumes or vm_edit_info.attach_images:
                self._add_disks_to_vm(
                    vm_edit_info.id,
                    vm_edit_info.attach_volumes + vm_edit_info.attach_images,
                )

    def vnc(self, data: Dict) -> Dict:
        """Access the VNC session of a virtual machine.

        Args:
            data (Dict): The data containing the ID of the virtual machine.

        Returns:
            Dict: The VNC session information.

        Raises:
            RpcCallException: If an error occurs during the RPC call.
            RpcServerInitializedException: If the RPC server is not initialized.
        """
        vm_id = str(data.pop('vm_id', ''))
        data.pop('user_info', '')
        with self.uow() as uow:
            db_vm = uow.virtual_machines.get_or_fail(UUID(vm_id))
            serialized_vm = DataSerializer.vm_to_web(db_vm)
        try:
            result: Dict = self.domain_rpc.call(
                BaseVMDriver.vnc.__name__, data_for_manager=serialized_vm
            )
        except (RpcCallException, RpcServerInitializedException) as err:
            message = f'Handle error: {err!s} while accessing VNC.'
            LOG.error(message)
            raise
        else:
            return result


    def clone_vm(self, data: Dict) -> List[Dict]:
        """Clone a virtual machine.

        This function creates one or more clones of a virtual machine

        Args:
            data (Dict): Data containing the ID of the virtual machine to clone
                and quantity of clones to create.

        Raises:
            exceptions.VMNotFoundException: _description_

        Returns:
            List[Dict]: _description_
        """
        result: List[Dict] = []

        vm_id = data.pop('vm_id', '')
        count = data.pop('count', 1)
        user_info = data.get('user_info', {})
        target_storage_id = data['target_storage_id']

        original_vm = self.get_vm({'vm_id': vm_id})
        if not original_vm:
            msg = f'VM with ID {vm_id} not found.'
            LOG.error(msg)
            raise exceptions.VMNotFoundException(msg)

        if original_vm.get('power_state') != VmPowerState.shut_off.name:
            msg = 'VM must be powered off before cloning.'
            LOG.error(msg)
            raise exceptions.VMPowerStateException(msg)

        LOG.info(f'Original VM power_state: {original_vm["power_state"]}')

        volumes = self.volume_service_client.get_all_volumes(
            {'storage_id': target_storage_id}
        )
        disk_names = [volume["name"] for volume in volumes]
        attached_disks = [disk["name"] for disk in original_vm.get('disks', [])]

        max_numbers = {}
        for disk in attached_disks:
            max_number = get_max_clone_number(
                disk,
                disk_names,
                count
            )
            max_numbers[disk] = max_number

        vms = self.get_all_vms()

        vm_names = [vm["name"] for vm in vms]
        max_vm_number = get_max_clone_number(
            original_vm["name"],
            vm_names,
            count
        )

        # Create *count* of clones
        for i in range(count):

            # 1. Build minimal create_VM payload
            clone_payload = self._transform_clone_vm_data(
                original_vm,
                user_info,
                target_storage_id,
                max_numbers,
                i
            )

            clone_payload['name'] = create_new_clone_name(
                original_vm["name"],
                max_vm_number + i + 1,
                cast(String, orm.VirtualMachines.__table__.c.name.type).length
            )

            # 2. Prepare & insert stub record into DB
            create_info = self._prepare_create_vm_info(clone_payload)
            new_vm = self._insert_vm_into_db(create_info)

            # 3. Run async task that actually creates disks & attaches them
            self.service_layer_rpc.cast(
                self._create_vm.__name__,
                data_for_method={
                    'vm_id': new_vm['id'],
                    'attach_volumes': create_info.attach_volumes,
                    'attach_images': create_info.attach_images,
                    'auto_create_volumes': create_info.auto_create_volumes,
                    'user_info': user_info,
                },
            )

            result.append(new_vm)

        return result

    def _transform_clone_vm_data(  # noqa: C901 # TODO: refactor using DTO
        self,
        vm: Dict,
        user_info: Dict,
        target_storage_id: UUID,
        max_numbers: Dict,
        current_copy: int
    ) -> Dict:
        """Convert VM data for cloning.

        This function prepares the VM data for cloning by removing
        unnecessary fields and ensuring the data structure is compatible
        with the expected input for creating a new VM.

        Args:
            vm (Dict): The original virtual machine data to clone.
            user_info (Dict): User information to be included in the new VM.
            target_storage_id (UUID): ID of storage where the volume will be
                created
            max_numbers (Dict): Dictionary of disk names and max suffix number
            for each disk
            current_copy (int): current copy number
        Returns:
            Dict: The transformed VM data ready for cloning.
            This function prepares the VM data for cloning by removing
            unnecessary fields and ensuring the data structure is compatible
            with the expected input for creating a new VM.
        """
        try:
            data = deepcopy(vm)
            data['user_info'] = user_info

            for key in ('id', 'status', 'power_state', 'information'):
                data.pop(key, None)

            for section in ('cpu', 'ram', 'os', 'graphic_interface'):
                if section in data:
                    data[section] = self._strip_keys(
                        data[section], ['id', 'vm_id']
                    )

            virtual_interfaces: List[Dict] = []
            for vif in vm.get('virtual_interfaces', []):
                virtual_interfaces.append(
                    {
                        'mode': vif['mode'],
                        'portgroup': vif.get('portgroup'),
                        'interface': vif['interface'],
                        'mac': vif['mac'],  # TODO: generate unique MAC
                        'model': vif['model'],
                        'order': vif.get('order', 0),
                    }
                )
            data['virtual_interfaces'] = virtual_interfaces

            attach_disks: List[Dict] = self._vm_clone_disks_payload(
                data.get('disks', []),
                user_info,
                max_numbers,
                target_storage_id,
                current_copy
            )

            data['disks'] = {'attach_disks': attach_disks}
        except Exception as err:  # TODO: заменить на конкретное исключение
            msg = f'Error transforming VM data for cloning: {err}'
            LOG.exception(msg)
            raise

        return data

    def _vm_clone_disks_payload(
        self,
        disks_list: List,
        user_info: Dict,
        max_numbers: Dict,
        target_storage_id: UUID,
        current_copy: int
    ) -> List[Dict]:
        """Transform VM disks for cloning.

        This function prepares the disks of a virtual machine for cloning
        by transforming the disk data into a format suitable for attaching
        to a new VM. It uses max_numbers dict for getting unic suffixes and
        increments this number by current_copy.

        Args:
            disks_list (List): A list of disk dictionaries from the original VM.
            user_info (Dict): User information to be included in the new VM.
            max_numbers (Dict): Dictionary of disks name and max suffix number
            target_storage_id (UUID): ID of storage where the volume will be
                created
            current_copy (int): current copy number
        Returns:
            List[Dict]: A list of dictionaries representing the disks
                ready for cloning, with unique names.
        """
        attach_disks: List[Dict] = []
        for disk in disks_list:
            new_name = create_new_clone_name(
                disk["name"],
                max_numbers[disk["name"]] + current_copy + 1
            )

            new_disk = {
                'name': (
                    new_name
                    if disk.get('type') == DiskType.volume.name
                    else disk['name']
                ),
                'emulation': disk['emulation'],
                'format': disk['format'],
                'qos': disk['qos'],
                'boot_order': disk['boot_order'],
                'order': disk['order'],
                'read_only': disk['read_only'],
                'user_info': user_info,
            }

            if disk.get('type') == DiskType.volume.name:
                try:
                    clone_result = self.volume_service_client.clone_volume(
                        {
                            'volume_id': disk['disk_id'],
                            'name': new_disk['name'],
                            'vm_id': disk.get('vm_id', ''),
                            'user_info': user_info,
                            'target_storage_id': target_storage_id,
                        }
                    )
                    available_volume = self._expect_volume_availability(
                        clone_result['id']
                    )
                    new_disk['volume_id'] = available_volume['id']
                    new_disk['disk_id'] = available_volume['id']
                    new_disk['path'] = available_volume['path']
                except exceptions.VolumeCloneException as err:
                    msg = f'Error cloning volume: {err}'
                    LOG.exception(msg)
                    raise exceptions.VolumeCloneException(msg)
            elif disk.get('type') == DiskType.image.value:
                new_disk['image_id'] = disk['disk_id']

            attach_disks.append(new_disk)
            LOG.info(f'Prepared disk for cloning: {new_disk}')

        LOG.info('All disks were successfully prepared for cloning.')
        return attach_disks

    def _strip_keys(self, src: Dict, keys: List[str]) -> Dict:
        """Remove specified keys from a dictionary

        Args:
            src (Dict): The source dictionary from which to remove keys.
            keys (List[str]): A list of keys to remove from the dictionary.

        Returns:
            Dict: A new dictionary with the specified keys removed.
        """
        return {k: v for k, v in src.items() if k not in keys}

    def get_snapshot(self, data: Dict) -> Dict:
        """Retrieve a specific snapshot by VM ID and snapshot ID.

        Args:
            data (Dict): The data containing:
                - vm_id: ID of the virtual machine
                - snapshot_id: ID of the snapshot to retrieve

        Returns:
            Dict: The serialized snapshot data

        Raises:
            UnexpectedDataArguments: If vm_id or snapshot_id is not provided
            NotFound: If the snapshot is not found
        """
        LOG.info('Service layer handling get snapshot request.')
        vm_id = str(data.pop('vm_id', ''))
        snapshot_id = str(data.pop('snap_id', ''))
        if not (vm_id and snapshot_id):
            message = (
                f'Incorrect arguments were received'
                f'in the request get snapshots: {data}.'
            )
            LOG.error(message)
            raise exceptions.UnexpectedDataArguments(message)
        with self.uow() as uow:
            db_vm = uow.virtual_machines.get_or_fail(UUID(vm_id))
            try:
                db_snap = uow.snapshots.get_or_fail(UUID(snapshot_id))
            except NoResultFound as err:
                message = f'Handle error: {err!s} while searching for snapshot.'
                LOG.error(message)
                raise exceptions.SnapshotNotFoundException(message)
            result = DataSerializer.snapshot_to_web(db_snap)
            result['vm_name'] = db_vm.name
            if result.get('parent'):
                result['parent'] = result['parent']['name']
            else:
                result['parent'] = None
        LOG.info('Successfully processed get snapshot request.')
        return result

    def get_snapshots(self, data: Dict) -> List[Dict]:
        """Retrieve all snapshots for a virtual machine by VM ID.

        Args:
            data (Dict): The data containing:
                - vm_id: ID of the virtual machine

        Returns:
            List[Dict]: A list of serialized snapshot data

        Raises:
            UnexpectedDataArguments: If vm_id is not provided
        """
        LOG.info('Service layer handling get snapshots request.')
        vm_id = str(data.pop('vm_id', ''))
        if not vm_id:
            message = (
                f'Incorrect arguments were received'
                f'in the request get snapshots: {data}.'
            )
            LOG.error(message)
            raise exceptions.UnexpectedDataArguments(message)
        with self.uow() as uow:
            db_vm = uow.virtual_machines.get_or_fail(UUID(vm_id))
            db_snapshots = uow.snapshots.get_all_by_vm(vm_id)
            serialized_snapshots = []
            for snap in db_snapshots:
                snap_data = DataSerializer.snapshot_to_web(snap)
                snap_data['vm_name'] = db_vm.name
                if snap_data.get('parent'):
                    snap_data['parent'] = snap_data['parent']['name']
                else:
                    snap_data['parent'] = None
                serialized_snapshots.append(snap_data)
        LOG.info('Successfully processed get snapshots of VM request.')
        return serialized_snapshots

    def create_snapshot(self, data: Dict) -> Dict:
        """Create a new snapshot.

        Args:
            data (Dict): The data required to create the snapshot.

        Returns:
            Dict: The serialized snapshot data
        """
        LOG.info('Handling call on create snapshot of vm.')
        user_info = data.pop('user_info', {})
        vm_id = str(data.pop('vm_id'))
        name = str(data.pop('name')).strip()
        description = data.pop('description') or 'Open vAIR'
        max_snapshot_count = 10
        with self.uow() as uow:
            db_vm = uow.virtual_machines.get_or_fail(UUID(vm_id))
            snap_count = len(
                uow.snapshots.get_all_by_vm(vm_id)
            )
            if snap_count >= max_snapshot_count:
                message = (f"VM {vm_id} has already reached maximum snapshot "
                           f"limit ({snap_count+1} > {max_snapshot_count}).")
                LOG.error(message)
                raise exceptions.SnapshotLimitExceeded(message)
            exist_snapshot = uow.snapshots.get_by_name(vm_id, name)
            if exist_snapshot is not None:
                message = (f"Snapshot with name '{name}' already exists "
                           f"for VM {vm_id}")
                LOG.error(message)
                raise exceptions.SnapshotNameExistsError(message)
            self._check_vm_power_state(
                db_vm.power_state,
                [VmPowerState.running.name]
            )
            db_vm.power_state = VmPowerState.paused.name
            current_snap = uow.snapshots.get_current(vm_id)
            if current_snap:
                self._check_snapshot_status(
                    current_snap.status,
                    [SnapshotStatus.running.name]
                )
                uow.snapshots.unset_current(vm_id)
            snapshot_data = {
                'vm_id': vm_id,
                'name': name,
                'parent_id': current_snap.id if current_snap else None,
                'description': description,
                'is_current': False,
                'status': SnapshotStatus.creating.name,
            }
            db_snap = DataSerializer.snapshot_to_db(snapshot_data)
            uow.snapshots.add(db_snap)
            uow.commit()
            result = DataSerializer.snapshot_to_web(db_snap)
            result['vm_name'] = db_vm.name
            if result.get('parent'):
                result['parent'] = result['parent']['name']
        self.event_store.add_event(
            vm_id,
            user_info.get('id'),
            self.create_snapshot.__name__,
            f"Started creation of snapshot {result['name']}",
        )
        self.service_layer_rpc.cast(
            self._create_snapshot.__name__,
            data_for_method={
                'vm_id': vm_id,
                'snapshot_id': result['id'],
                'snapshot_name': name,
                'user_info': user_info,
            }
        )
        LOG.info('Snapshot creation process started')
        return result

    def _create_snapshot(self, data: Dict) -> None:
        LOG.info('Handling response on _create_snapshot.')
        vm_id = str(data.pop('vm_id'))
        snapshot_id = str(data.pop('snapshot_id'))
        user_info = data.pop('user_info', {})
        user_id = str(user_info.get('id', ''))
        with self.uow() as uow:
            db_vm = uow.virtual_machines.get_or_fail(UUID(vm_id))
            db_snap = uow.snapshots.get_or_fail(UUID(snapshot_id))
            serialized_vm = DataSerializer.vm_to_web(db_vm)
            prepared_data = {
                **serialized_vm,
                'snapshot_info': {
                    'vm_name': db_vm.name,
                    'snapshot_name': db_snap.name,
                    'description': db_snap.description
                }
            }
        self.domain_rpc.cast(
            BaseVMDriver.create_snapshot.__name__,
            data_for_manager=prepared_data,
        )
        self.event_store.add_event(
            vm_id,
            user_id,
            self._create_snapshot.__name__,
            f"Snapshot {db_snap.name} created",
        )
        LOG.info('Response on _create_snapshot was successfully '
                 'processed.')

    @staticmethod
    def _check_snapshot_status(
        snap_status: str, available_statuses: List
    ) -> None:
        """Check if the snapshot status is in the list of available statuses.

        Args:
            snap_status (str): The current status of the snapshot.
            available_statuses (List): A list of available snapshot statuses.

        Raises:
            SnapshotStatusException: If the snapshot status is not in the list
                of available statuses.
        """
        LOG.info('Checking snapshot status on availability.')
        if snap_status not in available_statuses:
            message = (
                f"Snapshot status is {snap_status}, but must "
                f"be in {', '.join(available_statuses)}"
            )
            LOG.error(message)
            raise exceptions.SnapshotStatusException(message)
        LOG.info('Snapshot status was successfully checked.')

    def revert_snapshot(self, data: Dict) -> Dict:
        """Revert virtual machine to a specific snapshot.

        Args:
            data (Dict): The data required to revert VM to the snapshot.

        Returns:
            Dict: Serialized snapshot data

        Raises:
            UnexpectedDataArguments: If vm_id or snapshot_id is missing
            NotFound: If VM or snapshot not found
        """
        LOG.info('Handling call to revert snapshot')
        user_info = data.pop('user_info', {})
        vm_id = str(data.pop('vm_id', ''))
        snapshot_id = str(data.pop('snap_id', ''))
        if not (vm_id and snapshot_id):
            message = (
                f'Incorrect arguments were received '
                f'in the request revert snapshot: {data}.'
            )
            LOG.error(message)
            raise exceptions.UnexpectedDataArguments(message)
        with self.uow() as uow:
            db_vm = uow.virtual_machines.get_or_fail(UUID(vm_id))
            try:
                db_snap = uow.snapshots.get_or_fail(UUID(snapshot_id))
            except NoResultFound as err:
                message = f'Handle error: {err!s} while searching for snapshot.'
                LOG.error(message)
                raise exceptions.SnapshotNotFoundException(message)
            self._check_vm_power_state(
                db_vm.power_state,
                [VmPowerState.running.name]
            )
            self._check_snapshot_status(
                db_snap.status,
                [SnapshotStatus.running.name]
            )
            current_snap = uow.snapshots.get_current(vm_id)
            if current_snap:
                self._check_snapshot_status(
                    current_snap.status,
                    [SnapshotStatus.running.name]
                )
            db_snap.status = SnapshotStatus.reverting.name
            db_vm.power_state = VmPowerState.paused.name
            uow.snapshots.set_current(db_snap)
            uow.commit()
            result = DataSerializer.snapshot_to_web(db_snap)
            result['vm_name'] = db_vm.name
            if result.get('parent'):
                result['parent'] = result['parent']['name']
        self.event_store.add_event(
            vm_id,
            user_info.get('id'),
            self.revert_snapshot.__name__,
            f"Starting revert to snapshot {result['name']}",
        )
        self.service_layer_rpc.cast(
            self._revert_snapshot.__name__,
            data_for_method={
                'vm_id': vm_id,
                'snapshot_id': snapshot_id,
                'user_info': user_info
            }
        )
        LOG.info('Snapshot reverting process started')
        return result

    def _revert_snapshot(self, data: Dict) -> None:
        """Revert virtual machine to the snapshot and update the database

        Args:
            data (Dict): The data containing the virtual machine ID and the
            ID of the reverting snapshot.
        """
        LOG.info('Handling response on _revert_snapshot.')
        vm_id = str(data.pop('vm_id'))
        snapshot_id = str(data.pop('snapshot_id'))
        user_info = data.pop('user_info', {})
        user_id = str(user_info.get('id', ''))
        with self.uow() as uow:
            db_vm = uow.virtual_machines.get_or_fail(UUID(vm_id))
            db_snap = uow.snapshots.get_or_fail(UUID(snapshot_id))
            snap_name = db_snap.name
            serialized_vm = DataSerializer.vm_to_web(db_vm)
            prepared_data = {
                **serialized_vm,
                'snapshot_info': {
                    'vm_name': db_vm.name,
                    'snapshot_name': snap_name
                }
            }
        self.domain_rpc.cast(
            BaseVMDriver.revert_snapshot.__name__,
            data_for_manager=prepared_data
        )
        self.event_store.add_event(
            vm_id,
            user_id,
            self._revert_snapshot.__name__,
            f"Successfully reverted snapshot {snap_name}",
        )
        LOG.info('Response on _revert_snapshot was successfully processed.')

    def delete_snapshot(self, data: Dict) -> Dict:
        """Delete a snapshot of the virtual machine.

        Args:
            data (Dict): The data required to delete the snapshot.

        Returns:
            Dict: The serialized snapshot data

        Raises:
            UnexpectedDataArguments: If vm_id or snapshot_id is missing
            NotFound: If VM or snapshot not found
            SnapshotStatusException: If snapshot cannot be deleted with current
            status
        """
        LOG.info('Handling call to delete snapshot')
        user_info = data.pop('user_info', {})
        vm_id = str(data.pop('vm_id', ''))
        snapshot_id = str(data.pop('snap_id', ''))
        if not (vm_id and snapshot_id):
            message = (
                f'Incorrect arguments were received '
                f'in the request to delete snapshot: {data}.'
            )
            LOG.error(message)
            raise exceptions.UnexpectedDataArguments(message)
        with self.uow() as uow:
            db_vm = uow.virtual_machines.get_or_fail(UUID(vm_id))
            try:
                db_snap = uow.snapshots.get_or_fail(UUID(snapshot_id))
            except NoResultFound as err:
                message = f'Handle error: {err!s} while searching for snapshot.'
                LOG.error(message)
                raise exceptions.SnapshotNotFoundException(message)
            self._check_vm_power_state(
                db_vm.power_state,
                [
                    VmPowerState.running.name,
                    VmPowerState.shut_off.name
                ]
            )
            self._check_snapshot_status(
                db_snap.status,
                [
                    SnapshotStatus.running.name,
                    SnapshotStatus.error.name,
                ]
            )
            result = DataSerializer.snapshot_to_web(db_snap)
            result['vm_name'] = db_vm.name
            if result.get('parent'):
                result['parent'] = result['parent']['name']
            if db_snap.status == SnapshotStatus.error.name:
                self._delete_snapshot_from_db(snapshot_id)
                self.event_store.add_event(
                    vm_id,
                    user_info.get('id'),
                    self.delete_snapshot.__name__,
                    f"Successfully deleted snapshot "
                    f"{db_snap.name} from the database.",
                )
                LOG.info('Snapshot with status "error" was deleted from '
                         'the database')
                return result
            db_snap.status = SnapshotStatus.deleting.name
            result['status'] = SnapshotStatus.deleting.name
            uow.commit()
        self.service_layer_rpc.cast(
            self._delete_snapshot.__name__,
            data_for_method={
                'vm_id': vm_id,
                'snapshot_id': snapshot_id,
                'user_info': user_info
            }
        )
        LOG.info('Snapshot deletion process started')
        return result

    def _delete_snapshot(self, data: Dict) -> None:
        """Delete a snapshot of the virtual machine.

        Args:
            data (Dict): The data containing the virtual machine ID and the ID
            of the snapshot to delete.
        """
        LOG.info('Handling response on _delete_snapshot.')
        vm_id = str(data.pop('vm_id'))
        snapshot_id = str(data.pop('snapshot_id'))
        user_info = data.pop('user_info', {})
        user_id = str(user_info.get('id', ''))
        with self.uow() as uow:
            db_vm = uow.virtual_machines.get_or_fail(UUID(vm_id))
            db_snap = uow.snapshots.get_or_fail(UUID(snapshot_id))
            snap_name = db_snap.name
            child_snapshots = uow.snapshots.get_children(db_snap)
            children_names = [child.name for child in child_snapshots]
            serialized_vm = DataSerializer.vm_to_web(db_vm)
            prepared_data = {
                **serialized_vm,
                'snapshot_info': {
                    'vm_name': db_vm.name,
                    'snapshot_name': snap_name,
                    'snapshot_id': snapshot_id,
                    'children_names': children_names,
                }
            }
        try:
            self.domain_rpc.call(
                BaseVMDriver.delete_snapshot.__name__,
                data_for_manager=prepared_data,
            )
        except (RpcCallException, RpcServerInitializedException) as err:
            message = f'Handle error: {err!s} while deleting snapshot'
            LOG.error(message)
            with self.uow() as uow:
                db_snap = uow.snapshots.get_or_fail(UUID(snapshot_id))
                db_snap.status = SnapshotStatus.error.name
                uow.commit()
        else:
            self._delete_snapshot_from_db(snapshot_id)
            self.event_store.add_event(
                vm_id,
                user_id,
                self._delete_snapshot.__name__,
                f"Successfully deleted snapshot {snap_name}",
            )
            LOG.info('Response on _delete_snapshot was successfully processed.')

    def _delete_snapshot_from_db(self, snapshot_id: str) -> None:
        """Delete snapshot from the DB and update parents in children snapshots.

        Args:
            snapshot_id (str): The ID of the snapshot to delete.
        """
        with self.uow() as uow:
            db_snap = uow.snapshots.get_or_fail(UUID(snapshot_id))
            children_snapshots = uow.snapshots.get_children(db_snap)
            for child_snap in children_snapshots:
                child_snap.parent_id = db_snap.parent_id
            uow.snapshots.delete(db_snap)
            uow.commit()

    def _delete_all_vm_snapshots(self, vm_id: str, user_info: Dict) -> None:
        """Delete all snapshots of the virtual machine (while deleting VM).

        Args:
            vm_id (str): The ID of the virtual machine.
            user_info (Dict): The data containing information about user.
        """
        LOG.info('Starting deleting all snapshots of the VM')
        snapshots = []
        with self.uow() as uow:
            db_vm = uow.virtual_machines.get_or_fail(UUID(vm_id))
            db_snapshots = uow.snapshots.get_all_by_vm(vm_id)
            db_vm.status = VmStatus.deleting_snapshots.name
            snapshots = [DataSerializer.snapshot_to_web(snapshot)
                         for snapshot in db_snapshots]
            uow.commit()
        for snapshot in snapshots:
            if snapshot['status'] == SnapshotStatus.error.name:
                self._delete_snapshot_from_db(snapshot['id'])
                LOG.info(f'Snapshot {snapshot["name"]} with status "error" '
                         f'was deleted from the database.')
                continue
            self._delete_snapshot(
                {
                    'vm_id': vm_id,
                    'snapshot_id': snapshot['id'],
                    'user_info': user_info
                }
            )
            LOG.info(f'Snapshot {snapshot["name"]} deleted.')
        LOG.info('Snapshots of the VM successfully deleted.')

    def _update_snapshots_statuses(self, db_vm: orm.VirtualMachines) -> None:
        """Update snapshots statuses for a VM based on Libvirt API.

        Args:
            db_vm: VirtualMachines database object to update snapshots for.
        """
        libvirt_snaps, libvirt_current_snap = get_vm_snapshots(db_vm.name)
        vm_id = str(db_vm.id)
        with self.uow() as uow:
            db_snaps = uow.snapshots.get_all_by_vm(vm_id)
            for db_snap in db_snaps:
                if (db_snap.name not in libvirt_snaps and
                        db_snap.status != SnapshotStatus.creating.name):
                    db_snap.status = SnapshotStatus.error.name
                elif (db_snap.status == SnapshotStatus.creating.name or
                        (db_snap.status == SnapshotStatus.reverting.name and
                         db_snap.name == libvirt_current_snap)):
                    db_snap.status = SnapshotStatus.running.name
            uow.commit()
        self._update_current_snapshot(vm_id, libvirt_current_snap)

    def _update_current_snapshot(
            self,
            vm_id: str,
            libvirt_current_snap: Optional[str]
    ) -> None:
        """Update is_current flag for VM snapshots.

        Args:
            vm_id (str): The ID of the virtual machine.
            libvirt_current_snap (Optional[str]): The current snapshot from
            libvirt.
        """
        with self.uow() as uow:
            if libvirt_current_snap is None:
                uow.snapshots.unset_current(vm_id)
                return
            db_snaps = uow.snapshots.get_all_by_vm(vm_id)
            for db_snap in db_snaps:
                if db_snap.name == libvirt_current_snap:
                    uow.snapshots.set_current(db_snap)
            uow.commit()

    @periodic_task(interval=10)
    def monitoring(self) -> None:
        """Monitor the state of virtual machines and snapshots periodically.

        This task checks the state of VMs and updates their power state
        and statuses in the database. For running VMs, also updates their
        snapshot statuses and 'is_current' flag.

        This method runs as a periodic task every 10 seconds.
        """
        LOG.info('Start monitoring.')
        virsh_list = get_vms_state()
        with self.uow() as uow, synchronized_session(uow.session):
            for db_vm in uow.virtual_machines.get_all():
                db_vm_power_state = virsh_list.get(db_vm.name, '')
                if not db_vm_power_state:
                    db_vm.power_state = VmPowerState.shut_off.name
                elif db_vm_power_state == VmPowerState.running.name:
                    db_vm.power_state = VmPowerState[db_vm_power_state].name
                    db_vm.status = VmStatus.available.name
                    db_vm.information = ''
                else:
                    db_vm.power_state = VmPowerState[db_vm_power_state].name
                if db_vm.power_state == VmPowerState.running.name:
                    self._update_snapshots_statuses(db_vm)
            uow.commit()
        LOG.info('Stop monitoring.')<|MERGE_RESOLUTION|>--- conflicted
+++ resolved
@@ -39,11 +39,7 @@
 import string
 from copy import deepcopy
 from uuid import UUID, uuid4
-<<<<<<< HEAD
-from typing import TYPE_CHECKING, Set, Dict, List, Optional, cast
-=======
-from typing import Dict, List, Optional, cast
->>>>>>> 7b65deee
+from typing import Set, Dict, List, Optional, cast
 from collections import namedtuple
 
 from sqlalchemy import String
