"""Module for managing virtual machine operations in the service layer.

This module defines the `VMServiceLayerManager` class, which is responsible
for handling the core business logic related to virtual machine operations.
The class interacts with various components, such as the domain layer,
RPC clients, and the database, to perform actions like creating, deleting,
starting, and editing virtual machines.

Classes:
    VMServiceLayerManager: Manager class for handling virtual machine
        operations in the service layer.

Enums:
    VmStatus: Enumeration of possible virtual machine statuses.
    VmPowerState: Enumeration of possible virtual machine power states.
    DiskType: Enumeration of disk types used in virtual machines.

Functions:
    get_vm: Retrieve a virtual machine by ID.
    get_all_vms: Retrieve all virtual machines.
    create_vm: Create a new virtual machine.
    delete_vm: Delete a virtual machine by ID.
    start_vm: Start a virtual machine by ID.
    shut_off_vm: Shut off a virtual machine by ID.
    edit_vm: Edit a virtual machine by ID.
    vnc: Access the VNC session of a virtual machine.
    get_snapshot: Retrieve a snapshot of a virtual machine.
    get_snapshots: Retrieve all snapshots of a virtual machine.
    create_snapshot: Create a new snapshot of a virtual machine.
    revert_snapshot: Revert a virtual machine to a snapshot.
    delete_snapshot: Delete a snapshot of a virtual machine.
    monitoring: Periodically monitor states of virtual machines and snapshots.
"""

from __future__ import annotations

import enum
import time
import string
from copy import deepcopy
from uuid import UUID, uuid4
from typing import TYPE_CHECKING, Dict, List, Optional, cast
from collections import namedtuple

from sqlalchemy.exc import NoResultFound

from openvair.libs.log import get_logger
from openvair.libs.libvirt.vm import get_vms_state, get_vm_snapshots
from openvair.modules.base_manager import BackgroundTasks, periodic_task
from openvair.libs.context_managers import synchronized_session
from openvair.modules.virtual_machines import config
from openvair.libs.messaging.exceptions import (
    RpcCallException,
    RpcServerInitializedException,
)
from openvair.libs.messaging.messaging_agents import MessagingClient
from openvair.modules.virtual_machines.adapters import orm
from openvair.libs.data_handlers.json.serializer import serialize_json
from openvair.modules.event_store.entrypoints.crud import EventCrud
from openvair.modules.virtual_machines.domain.base import BaseVMDriver
from openvair.modules.virtual_machines.service_layer import (
    exceptions,
    unit_of_work,
)
from openvair.modules.virtual_machines.adapters.serializer import DataSerializer
from openvair.libs.messaging.clients.rpc_clients.image_rpc_client import (
    ImageServiceLayerRPCClient,
)
from openvair.libs.messaging.clients.rpc_clients.volume_rpc_client import (
    VolumeServiceLayerRPCClient,
)

if TYPE_CHECKING:
    from openvair.modules.virtual_machines.adapters.orm import VirtualMachines

LOG = get_logger(__name__)


CreateVmInfo = namedtuple(
    'CreateVmInfo',
    [
        'name',
        'description',
        'user_id',
        'status',
        'power_state',
        'cpu',
        'ram',
        'os',
        'graphic_interface',
        'attach_volumes',
        'attach_images',
        'auto_create_volumes',
        'virtual_interfaces',
    ],
)

EditVmInfo = namedtuple(
    'EditVmInfo',
    [
        'id',
        'name',
        'description',
        'cpu',
        'ram',
        'os',
        'graphic_interface',
        'attach_volumes',
        'attach_images',
        'auto_create_volumes',
        'detach_disks',
        'edit_disks',
        'new_virtual_interfaces',
        'detach_virtual_interfaces',
        'edit_virtual_interfaces',
    ],
)


class VmStatus(enum.Enum):
    """Enumeration of possible virtual machine statuses."""

    new = 1
    creating = 2
    creating_disks = 3
    attaching_disks = 4
    available = 5
    error = 6
    detaching_disks = 7
    deleting = 8
    corrupted = 9
    starting = 10
    shut_offing = 11
    editing = 12
    deleting_snapshots = 13


class VmPowerState(enum.Enum):
    """Enumeration of possible virtual machine power states."""

    running = 1
    idle = 2
    paused = 3
    shut_off = 4
    crashed = 5
    suspended = 6
    stopped = 7


class DiskType(enum.Enum):
    """Enumeration of disk types used in virtual machines."""

    volume = 1
    image = 2


class SnapshotStatus(enum.Enum):
    """Enumeration of snapshot statuses."""

    creating = 1
    running = 2
    error = 3
    reverting = 4
    deleting = 5


class VMServiceLayerManager(BackgroundTasks):
    """Manager class for handling virtual machine operations in service layer.

    This class provides methods for managing the lifecycle of virtual machines,
    including creation, deletion, starting, shutting off, and editing. It
    interacts with various services and the domain layer to ensure that
    operations are carried out correctly and in the right order.

    Attributes:
        uow (SqlAlchemyUnitOfWork): The unit of work for managing database
            transactions.
        domain_rpc (Protocol): The RPC client for communicating with the domain
            layer.
        service_layer_rpc (Protocol): The RPC client for communicating with
            other service layers.
        volume_service_client (VolumeServiceLayerProtocolInterface): The client
            for volume-related operations.
        image_service_client (ImageServiceLayerProtocolInterface): The client
            for image-related operations.
        event_store (EventCrud): The event store for logging VM events.
    """

    def __init__(self) -> None:
        """Initialize the VMServiceLayerManager.

        This constructor sets up the necessary components for managing
        virtual machines, including the unit of work, RPC clients,
        and event store.
        """
        super(VMServiceLayerManager, self).__init__()
        self.uow = unit_of_work.VMSqlAlchemyUnitOfWork
        self.domain_rpc = MessagingClient(
            queue_name=config.SERVICE_LAYER_DOMAIN_QUEUE_NAME
        )
        self.service_layer_rpc = MessagingClient(
            queue_name=config.API_SERVICE_LAYER_QUEUE_NAME
        )
        self.volume_service_client = VolumeServiceLayerRPCClient()
        self.image_service_client = ImageServiceLayerRPCClient()
        self.event_store = EventCrud('virtual_machines')

    def get_vm(self, data: Dict) -> Dict:
        """Retrieve a virtual machine by ID.

        Args:
            data (Dict): The data containing the ID of the virtual machine
                to retrieve.

        Returns:
            Dict: The serialized virtual machine data.

        Raises:
            UnexpectedDataArguments: If the VM ID is not provided.
        """
        LOG.info('Service layer start handling response on get vm.')
        vm_id = str(data.pop('vm_id', ''))
        if not vm_id:
            message = (
                f'Incorrect arguments were received'
                f'in the request get vm: {data}.'
            )
            LOG.error(message)
            raise exceptions.UnexpectedDataArguments(message)
        with self.uow() as uow:
            db_virtual_machine = uow.virtual_machines.get_or_fail(UUID(vm_id))
            serialized_vm = DataSerializer.vm_to_web(db_virtual_machine)
            LOG.info(f'Got vm from db: {serialized_vm}.')
        LOG.info('Service layer method get vm was successfully processed.')
        return serialized_vm

    def get_all_vms(self) -> List:
        """Retrieve all virtual machines.

        Returns:
            List: A list of serialized virtual machine data.
        """
        LOG.info('Service layer start handling response on get vms.')
        with self.uow() as uow:
            db_virtual_machines = uow.virtual_machines.get_all()
            serialized_vms = [
                DataSerializer.vm_to_web(vm) for vm in db_virtual_machines
            ]
        LOG.info('Service layer method get all vms was successfully processed.')
        return serialized_vms

    @staticmethod
    def _prepare_create_vm_info(vm_info: Dict) -> CreateVmInfo:
        """Prepare the information needed to create a virtual machine.

        Args:
            vm_info (Dict): The dictionary containing the parameters of the
                virtual machine.

        Returns:
            CreateVmInfo: The prepared virtual machine information.
        """
        LOG.info(f'Preparing vm information: {vm_info}')
        user_info = vm_info.get('user_info', {})
        create_vm_info = CreateVmInfo(
            name=vm_info.pop('name', ''),
            description=vm_info.pop('description', ''),
            user_id=UUID(vm_info.pop('user_info', {}).get('id')),
            status=VmStatus.new.name,
            power_state=VmPowerState.shut_off.name,
            cpu=vm_info.pop('cpu', {}),
            ram=vm_info.pop('ram', {}),
            os=vm_info.pop('os', {}),
            graphic_interface=vm_info.pop('graphic_interface', {}),
            attach_volumes=[],
            attach_images=[],
            auto_create_volumes=[],
            virtual_interfaces=vm_info.pop('virtual_interfaces', []),
        )

        disks = vm_info.pop('disks', {})
        for attach_disk in disks.pop('attach_disks', []):
            attach_disk.update({'qos': serialize_json(attach_disk.get('qos'))})
            if attach_disk.get('volume_id', ''):
                attach_disk.update({
                    'type': DiskType.volume.name,
                    'disk_id': attach_disk.get('volume_id', ''),
                    'read_only': attach_disk.get('read_only', False),
                })
                create_vm_info.attach_volumes.append(attach_disk)
            elif attach_disk.get('image_id', ''):
                attach_disk.update({
                    'type': DiskType.image.name,
                    'disk_id': attach_disk.get('image_id', ''),
                    'read_only': True,
                })
                create_vm_info.attach_images.append(attach_disk)
            elif attach_disk.get('storage_id', ''):
                attach_disk.update({'user_info': user_info})
                create_vm_info.auto_create_volumes.append(attach_disk)
        LOG.info('Vm information was successfully prepared for creating.')
        return create_vm_info

    def _insert_vm_into_db(self, create_vm_info: CreateVmInfo) -> Dict:
        """Insert virtual machine information into the database.

        Args:
            create_vm_info (CreateVmInfo): The virtual machine information
                to insert.

        Returns:
            Dict: The serialized virtual machine data.
        """
        LOG.info('Inserting vm information into database.')
        db_vm = cast(
            orm.VirtualMachines,
            DataSerializer.to_db(
                create_vm_info._asdict(), orm.VirtualMachines
            ),
        )

        db_vm.cpu = cast(
            orm.CpuInfo,
            DataSerializer.to_db(
                create_vm_info.cpu,
                orm.CpuInfo,
            ),
        )

        db_vm.ram = cast(
            orm.RAM,
            DataSerializer.to_db(create_vm_info.ram, orm.RAM),
        )

        db_vm.os = cast(
            orm.Os,
            DataSerializer.to_db(create_vm_info.os, orm.Os),
        )

        db_vm.graphic_interface = cast(
            orm.ProtocolGraphicInterface,
            DataSerializer.to_db(
                create_vm_info.graphic_interface,
                orm.ProtocolGraphicInterface,
            ),
        )
        LOG.info(f'Inserted graphic interface: {db_vm.graphic_interface}')

        for virt_interface in create_vm_info.virtual_interfaces:
            db_vm.virtual_interfaces.append(
                cast(
                    orm.VirtualInterface,
                    DataSerializer.to_db(
                        virt_interface, orm.VirtualInterface
                    ),
                )
            )

        with self.uow() as uow:
            uow.virtual_machines.add(db_vm)
            uow.commit()
        LOG.info('Vm was successfully inserted into database.')
        return DataSerializer.vm_to_web(db_vm)

    def create_vm(self, data: Dict) -> Dict:
        """Create a new virtual machine.

        Args:
            data (Dict): The data required to create the virtual machine.

        Returns:
            Dict: The serialized virtual machine data.
        """
        LOG.info('Handling call on create vm.')
        user_info: Dict = data.get('user_info', {})
        create_vm_info = self._prepare_create_vm_info(data)
        web_vm = self._insert_vm_into_db(create_vm_info)

        self.event_store.add_event(
            str(web_vm.get('id', '')),
            str(user_info.get('id', '')),
            self.create_vm.__name__,
            f"VM {web_vm.get('name')} was successfully inserted into DB.",
        )

        self.service_layer_rpc.cast(
            self._create_vm.__name__,
            data_for_method={
                'vm_id': web_vm['id'],
                'attach_volumes': create_vm_info.attach_volumes,
                'attach_images': create_vm_info.attach_images,
                'auto_create_volumes': create_vm_info.auto_create_volumes,
                'user_info': user_info,
            },
        )
        LOG.info('Call on create vm was successfully processed.')
        return web_vm

    def _expect_volume_availability(self, volume_id: str) -> Dict:
        """Wait for a volume to become available.

        This method repeatedly checks the availability status of a volume until
        it becomes available or an error occurs. It raises exceptions if the
        maximum number of attempts is reached, if the volume information is
        empty, or if the volume status is "error".

        Args:
            volume_id (str): The ID of the volume to check.

        Returns:
            Dict: The volume information if the volume becomes available.
        """
        LOG.info('Expecting while volume will be available.')
        counter = 0
        max_count = 10
        while True:
            self._check_max_attempts(counter, max_count)
            time.sleep(1)

            volume = self._get_volume_info(volume_id)
            self._check_volume_status(volume)

            if volume.get('status') == 'available':
                LOG.info('Volume status is available')
                return volume

            counter += 1

    def _check_max_attempts(self, counter: int, max_count: int) -> None:
        """Check if the maximum number of attempts is reached.

        This method checks whether the number of attempts to check the volume
        status has reached the specified maximum. If the maximum is reached, it
        raises a `MaxTriesError`.

        Args:
            counter (int): The current number of attempts.
            max_count (int): The maximum number of allowed attempts.

        Raises:
            MaxTriesError: If the number of attempts exceeds the allowed
                maximum.
        """
        if counter >= max_count:
            message = 'The maximum number of attempts was completed.'
            LOG.error(message)
            raise exceptions.MaxTriesError(message)

    def _get_volume_info(self, volume_id: str) -> Dict:
        """Retrieve volume information and check if it is empty.

        This method fetches the volume information using the provided volume ID.
        If the retrieved volume information is empty, it raises a
        `ComesEmptyVolumeInfo` exception.

        Args:
            volume_id (str): The ID of the volume to retrieve information for.

        Returns:
            Dict: The retrieved volume information.

        Raises:
            ComesEmptyVolumeInfo: If the retrieved volume information is empty.
        """
        volume = self.volume_service_client.get_volume({'volume_id': volume_id})
        if not volume:
            message = 'Comes empty volume info.'
            LOG.error(message)
            raise exceptions.ComesEmptyVolumeInfo(message)
        return volume

    def _check_volume_status(self, volume: Dict) -> None:
        """Check the status of the volume.

        This method checks the status of the provided volume. If the status is
        "error", it raises a `VolumeStatusIsError` exception.

        Args:
            volume (Dict): The volume information dictionary containing the
                status to check.

        Raises:
            VolumeStatusIsError: If the volume status is "error".
        """
        if volume.get('status') == 'error':
            message = 'Volume status is error.'
            LOG.error(message)
            raise exceptions.VolumeStatusIsError(message)

    def _create_volumes(
        self, vm_name: str, volumes: List, user_info: Dict
    ) -> List:
        """Create volumes for a virtual machine.

        Args:
            vm_name (str): The name of the virtual machine.
            volumes (List): A list of volume specifications.
            user_info (Dict): The data containing information about user.

        Returns:
            List: A list of created volumes.
        """
        LOG.info('Creating volumes.')
        auto_created_volumes = []
        for volume in volumes:
            volume_name = volume.get('name', None)
            creating_volume = self.volume_service_client.create_volume(
                {
                    'name': volume_name or str(uuid4()),
                    'description': f'auto created volume for {vm_name}.',
                    'format': volume.get('format', 'qcow2'),
                    'size': volume.pop('size', '0'),
                    'storage_id': volume.pop('storage_id', ''),
                    'user_info': user_info,
                    'read_only': volume.pop('read_only'),
                }
            )
            try:
                available_volume = self._expect_volume_availability(
                    creating_volume.get('id', '')
                )
            except (
                exceptions.MaxTriesError,
                exceptions.ComesEmptyVolumeInfo,
                exceptions.VolumeStatusIsError,
            ) as err:
                message = (
                    'While expecting volume availability '
                    f'catch error: {err!s}'
                )
                LOG.error(message)
                continue

            available_volume.update(volume)
            available_volume.update({
                'disk_id': available_volume.get('id'),
                'type': DiskType.volume.name,
                'read_only': available_volume.get('read_only', False),
            })
            available_volume.pop('id')
            auto_created_volumes.append(available_volume)
        LOG.info('Volumes was successfully created.')
        return auto_created_volumes

    def _attach_image_to_vm(self, image_id: str, vm_id: str) -> Dict:
        """Attach an image to a virtual machine.

        Args:
            image_id (str): The ID of the image to attach.
            vm_id (str): The ID of the virtual machine.

        Returns:
            Dict: The attachment information.
        """
        LOG.info('Sending request on attach image to vm.')
        attach_info = self.image_service_client.attach_image(
            {'image_id': image_id, 'vm_id': vm_id}
        )
        LOG.info('Image was successfully attached to vm.')
        return attach_info

    def _attach_volume_to_vm(self, volume_id: str, vm_id: str) -> Dict:
        """Attach a volume to a virtual machine.

        Args:
            volume_id (str): The ID of the volume to attach.
            vm_id (str): The ID of the virtual machine.

        Returns:
            Dict: The attachment information.
        """
        LOG.info('Sending request on attach volume to vm.')
        attach_info = self.volume_service_client.attach_volume(
            {'volume_id': volume_id, 'vm_id': vm_id}
        )
        LOG.info('Volume was successfully attached to vm.')
        return attach_info

    def _attach_disk_to_vm(self, vm_id: str, disk: Dict) -> Dict:
        """Attach a disk to a virtual machine.

        Args:
            vm_id (str): The ID of the virtual machine.
            disk (Dict): The disk information.

        Returns:
            Dict: The updated disk information.

        Raises:
            UnexpectedDataArguments: If the disk type is unexpected.
        """
        LOG.info('Attaching disk to vm.')
        disk_type = disk.get('type', '')
        if disk_type == DiskType.image.name:
            attach_info = self._attach_image_to_vm(
                disk.get('image_id', ''), vm_id
            )
        elif disk_type == DiskType.volume.name:
            attach_info = self._attach_volume_to_vm(
                disk.get('disk_id', ''), vm_id
            )
        else:
            message = 'Unexpected disk type.'
            LOG.error(message)
            raise exceptions.UnexpectedDataArguments(message)
        disk.update({
            'path': attach_info.get('path', ''),
            'size': int(attach_info.get('size', 0)),
            'provisioning': attach_info.get('provisioning', ''),
        })
        LOG.info('Disk was successfully attached to vm.')
        return disk

    def _add_disks_to_vm(self, vm_id: str, disks: List) -> None:
        """Attach a list of disks to a virtual machine.

        Args:
            vm_id (str): The ID of the virtual machine.
            disks (List): The list of disks to attach.
        """
        LOG.info(
            'Start requesting on attach disks to vm and insert it into db.'
        )
        with self.uow() as uow:
            db_vm = uow.virtual_machines.get_or_fail(UUID(vm_id))
            for disk in disks:
                try:
                    attached_disk = self._attach_disk_to_vm(vm_id, disk)
                    db_vm.disks.append(
                        cast(
                            orm.Disk,
                            DataSerializer.to_db(attached_disk, orm.Disk),
                        )
                    )
                except exceptions.UnexpectedDataArguments as err:
                    message = (
                        'While attaching disks to vm '
                        f'was raised err: {err!s}'
                    )
                    LOG.error(message)
            uow.commit()
        LOG.info('Disks was successfully attached and inserted into db.')

    def _create_vm(self, data: Dict) -> None:
        """Create a virtual machine and attach disks to it.

        Args:
            data (Dict): The data required to create the virtual machine.
        """
        LOG.info('Handling response on _create_vm.')
        vm_id = str(data.pop('vm_id', ''))
        user_info = data.pop('user_info', {})
        attach_volumes = data.pop('attach_volumes', [])
        attach_images = data.pop('attach_images', [])
        auto_create_volumes = data.pop('auto_create_volumes', [])

        with self.uow() as uow:
            db_vm = uow.virtual_machines.get_or_fail(UUID(vm_id))
            vm_name = db_vm.name
            LOG.info(f'VM info before processing: {db_vm.__dict__}')

            if auto_create_volumes:
                created_disks = self._create_volumes(
                    db_vm.name, auto_create_volumes, user_info
                )
                attach_volumes.extend(created_disks)

        self._add_disks_to_vm(vm_id, attach_volumes + attach_images)
        with self.uow() as uow:
            db_vm = uow.virtual_machines.get_or_fail(UUID(vm_id))
            LOG.info(f'VM info after processing: {db_vm.__dict__}')
            db_vm.status = VmStatus.available.name
            uow.commit()
        self.event_store.add_event(
            vm_id,
            user_info.get('id'),
            self._create_vm.__name__,
            f'VM {vm_name} was successfully created.',
        )
        LOG.info('Response on _create_vm was successfully processed.')

    @staticmethod
    def _check_vm_status(vm_status: str, available_statuses: List) -> None:
        """Check if the VM status is in the list of available statuses.

        Args:
            vm_status (str): The current status of the VM.
            available_statuses (List): A list of available statuses.

        Raises:
            VMStatusException: If the VM status is not in the list
                of available statuses.
        """
        LOG.info('Checking vm status on availability.')
        if vm_status not in available_statuses:
            message = (
                f"Vm status is {vm_status}, but must be "
                f"in {', '.join(available_statuses)}."
            )
            LOG.error(message)
            raise exceptions.VMStatusException(message)
        LOG.info('Vm status was successfully checked.')

    @staticmethod
    def _check_vm_power_state(
        vm_power_state: str, available_states: List
    ) -> None:
        """Check if the VM power state is in the list of available states.

        Args:
            vm_power_state (str): The current power state of the VM.
            available_states (List): A list of available power states.

        Raises:
            VMPowerStateException: If the VM power state is not in the list
                of available power states.
        """
        LOG.info('Checking vm power state on availability.')
        if vm_power_state not in available_states:
            message = (
                f"Vm power state is {vm_power_state}, but must "
                f"be in {', '.join(available_states)}"
            )
            LOG.error(message)
            raise exceptions.VMPowerStateException(message)
        LOG.info('Vm power state was successfully checked.')

    def _detach_image_from_vm(self, vm_id: str, image_id: str) -> None:
        """Detach an image from a virtual machine.

        Args:
            vm_id (str): The ID of the virtual machine.
            image_id (str): The ID of the image to detach.
        """
        LOG.info('Sending request on detach image from vm.')
        self.image_service_client.detach_image(
            {'image_id': image_id, 'vm_id': vm_id}
        )
        LOG.info('Image was successfully detached from vm.')

    def _detach_volume_from_vm(self, vm_id: str, volume_id: str) -> None:
        """Detach a volume from a virtual machine.

        Args:
            vm_id (str): The ID of the virtual machine.
            volume_id (str): The ID of the volume to detach.
        """
        LOG.info('Sending request on detach volume from vm.')
        self.volume_service_client.detach_volume(
            {'volume_id': volume_id, 'vm_id': vm_id}
        )
        LOG.info('Volume was successfully detached from vm.')

    def _detach_disk_from_vm(self, vm_id: str, disk: Dict) -> None:
        """Detach a disk from a virtual machine.

        Args:
            vm_id (str): The ID of the virtual machine.
            disk (Dict): The disk information.

        Raises:
            UnexpectedDataArguments: If the disk type is unexpected.
        """
        LOG.info('Detaching disk from vm.')
        disk_type = disk.get('type', '')
        disk_id = disk.get('disk_id', '')
        if disk_type == DiskType.image.name:
            self._detach_image_from_vm(vm_id, disk_id)
        elif disk_type == DiskType.volume.name:
            self._detach_volume_from_vm(vm_id, disk_id)
        else:
            message = 'Unexpected disk type.'
            LOG.error(message)
            raise exceptions.UnexpectedDataArguments(message)
        LOG.info('Disk was successfully detached from vm.')

    def _detach_disks_from_vm(self, disks: List) -> None:
        """Detach and delete disks from a virtual machine.

        Args:
            disks (List): A list of disks to detach.
        """
        LOG.info(
            'Start requesting on detach disks from vm and delete it from db.'
        )
        with self.uow() as uow:
            for disk in disks:
                try:
                    disk_data = uow.virtual_machines.get_disk_by_id(
                        disk.get('id')
                    )
                    self._detach_disk_from_vm(
                        str(disk_data.vm_id), DataSerializer.to_web(disk_data)
                    )
                    uow.virtual_machines.delete_disk(disk_data)
                except exceptions.UnexpectedDataArguments as err:
                    LOG.error(str(err))
            uow.commit()
        LOG.info('Disks were successfully detached and deleted from db.')

    def delete_vm(self, data: Dict) -> Optional[Dict]:
        """Delete a virtual machine by ID.

        Args:
            data (Dict): The data containing the ID of the virtual machine
                to delete.

        Returns:
            Dict: The serialized virtual machine data.

        Raises:
            VMStatusException: If the VM status is not valid for deletion.
            VMPowerStateException: If the VM power state is not valid
                for deletion.
        """
        LOG.info('Handling response on delete_vm.')
        vm_id = str(data.pop('vm_id', ''))
        user_info = data.pop('user_info', {})

        with self.uow() as uow:
            db_vm = uow.virtual_machines.get_or_fail(UUID(vm_id))
            available_statuses = [VmStatus.available.name, VmStatus.error.name]
            available_power_statuses = [VmPowerState.shut_off.name]
            try:
                self._check_vm_status(db_vm.status, available_statuses)
                self._check_vm_power_state(
                    db_vm.power_state, available_power_statuses
                )
                db_vm.status = VmStatus.deleting.name
                self.event_store.add_event(
                    str(db_vm.id),
                    user_info.get('id'),
                    self.delete_vm.__name__,
                    f'Set deleting status for VM {db_vm.name}.',
                )
                serialized_vm = DataSerializer.vm_to_web(db_vm)
                self.service_layer_rpc.cast(
                    self._delete_vm.__name__,
                    data_for_method={
                        'vm_id': serialized_vm.get('id', ''),
                        'token': user_info.get('token'),
                        'user_info': user_info,
                    },
                )
                LOG.info('Response on delete_vm was successfully processed.')
            except (
                exceptions.VMStatusException,
                exceptions.VMPowerStateException,
            ) as err:
                message = f'Handle error: {err!s} while deleting vm'
                LOG.error(message)
                db_vm.status = VmStatus.error.name
                db_vm.information = message
                raise
            else:
                return serialized_vm
            finally:
                uow.commit()

    def _delete_vm(self, data: Dict) -> None:
        """Delete a virtual machine from the database.

        Args:
            data (Dict): The data containing the ID of the virtual machine
                to delete.
        """
        LOG.info('Handling response on _delete_vm.')
        vm_id = str(data.pop('vm_id', ''))
        user_info = data.pop('user_info', {})

        self._delete_all_vm_snapshots(vm_id, user_info)
        with self.uow() as uow:
            db_vm = uow.virtual_machines.get_or_fail(UUID(vm_id))
            db_vm.status = VmStatus.detaching_disks.name
            uow.commit()

        with self.uow() as uow:
            db_vm = uow.virtual_machines.get_or_fail(UUID(vm_id))
            try:
                for disk in db_vm.disks:
                    self._detach_disk_from_vm(
                        vm_id, DataSerializer.to_web(disk)
                    )
                uow.virtual_machines.delete(db_vm)
                self.event_store.add_event(
                    str(db_vm.id),
                    user_info.get('id'),
                    self._delete_vm.__name__,
                    f'VM {db_vm.name} was successfully deleted.',
                )
                LOG.info('Response on _delete_vm was successfully processed.')
            except exceptions.UnexpectedDataArguments as err:
                message = f'Handle error: {err!s} while deleting vm.'
                LOG.error(message)
                db_vm.status = VmStatus.error.name
                db_vm.information = message
            finally:
                uow.commit()

    def start_vm(self, data: Dict) -> Dict:
        """Start a virtual machine by ID.

        This function changes the VM's status to starting and then
        sends a request to the service layer to start the VM.

        Args:
            data (Dict): The data containing the ID of the virtual machine
                to start.

        Returns:
            Dict: The serialized virtual machine data.
        """
        LOG.info('Handling response on start_vm.')
        vm_id = str(data.pop('vm_id', ''))
        user_info = data.pop('user_info', {})

        with self.uow() as uow:
            db_vm = uow.virtual_machines.get_or_fail(UUID(vm_id))
            vm_name = db_vm.name
            db_vm.status = VmStatus.starting.name
            uow.commit()
        self.event_store.add_event(
            vm_id,
            user_info.get('id'),
            self.start_vm.__name__,
            f'Set starting status for VM {vm_name}.',
        )

        serialized_vm = DataSerializer.vm_to_web(db_vm)
        serialized_vm['user_info'] = user_info
        self.service_layer_rpc.cast(
            self._start_vm.__name__, data_for_method=serialized_vm
        )
        LOG.info('Response on start_vm was successfully processed.')
        return serialized_vm

    def _start_vm(self, data: Dict) -> None:
        """Start a virtual machine and update the database with the new state.

        This function starts the VM using the domain layer and updates
        the database with the VM's new power state and status.

        Args:
            data (Dict): The data required to start the virtual machine.
        """
        LOG.info('Handling response on _start_vm.')
        alphabet = list(string.ascii_lowercase)
        user_info = data.pop('user_info', {})
        vm_id = str(data.get('id', ''))

        for i, disk in enumerate(data.get('disks', [])):
            if disk.get('type') == DiskType.volume.name:
                disk.update({'target': f'sd{alphabet[i]}'})
            else:
<<<<<<< HEAD
                disk.update({'target': f'sd{alphabet[i]}', 'emulation': 'ide'})
        with self.uow() as uow:
            current_snap = uow.snapshots.get_current(vm_id)
=======
                disk.update({'target': f'sd{alphabet[i]}', 'emulation': 'sata'})
        with self.uow:
            db_vm = self.uow.virtual_machines.get(data.get('id', ''))
            current_snap = self.uow.virtual_machines.get_current_snapshot(
                str(db_vm.id)
            )
>>>>>>> b2895366
            data['snapshot_info'] = {
                'current_snap_name': current_snap.name if current_snap else ""
            }
        try:
            start_info = self.domain_rpc.call(
                BaseVMDriver.start.__name__, data_for_manager=data
            )
        except (RpcCallException, RpcServerInitializedException) as err:
            message = f'Handle error: {err!s} while starting vm.'
            LOG.error(message)
            with self.uow() as uow:
                db_vm = uow.virtual_machines.get_or_fail(UUID(vm_id))
                db_vm.status = VmStatus.error.name
                db_vm.information = message
                uow.commit()
        else:
            redefined_snaps = start_info.pop('redefined_snapshots')
            self._set_recreated_snapshots_statuses(vm_id, redefined_snaps)
            with self.uow() as uow:
                db_vm = uow.virtual_machines.get_or_fail(UUID(vm_id))
                vm_name = db_vm.name
                db_vm.power_state = VmPowerState(
                    start_info.get('power_state')
                ).name
                db_vm.graphic_interface.url = (
                    f"{start_info.get('url', '') or ''}"
                    f":{start_info.get('port')}"
                )
                db_vm.status = VmStatus.available.name
                db_vm.information = ''
                uow.commit()
            self.event_store.add_event(
                vm_id,
                user_info.get('id'),
                self._start_vm.__name__,
                f'VM {vm_name} was successfully started.',
            )
            LOG.info('Response on _start_vm was successfully processed.')

    def _set_recreated_snapshots_statuses(
            self,
            vm_id: str,
            redefined_snaps: List
    ) -> None:
        """Update snapshot statuses to 'creating' after successful VM start.

        Args:
            vm_id (str): Virtual machine ID in database.
            redefined_snaps (List(str)): List of snapshot names that were
            redefined.
        """
        for snap_name in redefined_snaps:
            with self.uow() as uow:
                db_snap = uow.snapshots.get_by_name(vm_id, snap_name)
                if db_snap:
                    db_snap.status = SnapshotStatus.creating.name
                uow.commit()

    def shut_off_vm(self, data: Dict) -> Dict:
        """Shut off a virtual machine by ID.

        This function changes the VM's status to shutting off and then
        sends a request to the service layer to shut off the VM.

        Args:
            data (Dict): The data containing the ID of the virtual machine
                to shut off.

        Returns:
            Dict: The serialized virtual machine data.
        """
        LOG.info('Handling response on shut_off_vm.')
        vm_id = str(data.pop('vm_id', ''))
        user_info = data.pop('user_info', {})
        with self.uow() as uow:
            db_vm = uow.virtual_machines.get_or_fail(UUID(vm_id))
            vm_name = db_vm.name
            self._check_vm_status(
                db_vm.status, [VmStatus.available.name, VmStatus.error.name]
            )
            self._check_vm_power_state(
                db_vm.power_state, [VmPowerState.running.name]
            )
            db_vm.status = VmStatus.shut_offing.name
            serialized_vm = DataSerializer.vm_to_web(db_vm)
            serialized_vm['user_info'] = user_info
            uow.commit()
        self.event_store.add_event(
            vm_id,
            user_info.get('id'),
            self.shut_off_vm.__name__,
            f'Set shut_off status for VM {vm_name}.',
        )
        self.service_layer_rpc.cast(
            self._shut_off_vm.__name__, data_for_method=serialized_vm
        )
        LOG.info('Response on shut_off_vm was successfully processed.')
        return serialized_vm

    def _shut_off_vm(self, data: Dict) -> None:
        """Shut off a virtual machine and update the database.

        This function calls the domain layer to shut off the VM and then
        updates the database with the VM's new power state and status.

        Args:
            data (Dict): The data required to shut off the virtual machine.
        """
        LOG.info('Handling response on _shut_off_vm.')
        user_info = data.pop('user_info', {})
        vm_id = str(data.get('id', ''))

        try:
            self.domain_rpc.call(
                BaseVMDriver.turn_off.__name__, data_for_manager=data
            )
        except (RpcCallException, RpcServerInitializedException) as err:
            message = f'Handle error: {err!s} while shutting off VM.'
            LOG.error(message)
            with self.uow() as uow:
                db_vm = uow.virtual_machines.get_or_fail(UUID(vm_id))
                db_vm.status = VmStatus.error.name
                db_vm.information = message
                uow.commit()
        else:
            with self.uow() as uow:
                db_vm = uow.virtual_machines.get_or_fail(UUID(vm_id))
                vm_name = db_vm.name
                db_vm.status = VmStatus.available.name
                db_vm.power_state = VmPowerState.shut_off.name
                db_vm.graphic_interface.url = ''
                uow.commit()
            self.event_store.add_event(
                vm_id,
                user_info.get('id'),
                self._shut_off_vm.__name__,
                f'VM {vm_name} was successfully shut off.',
            )
            LOG.info('Response on _shut_off_vm was successfully processed.')

    @staticmethod
    def _prepare_vm_info_for_edit(vm_data: Dict) -> EditVmInfo:
        """Prepare the information needed to edit a virtual machine.

        Args:
            vm_data (Dict): A dictionary with all the parameters of the
                virtual machine.

        Returns:
            EditVmInfo: The prepared virtual machine information.
        """
        LOG.info(f'Preparing VM information for editing with data: {vm_data}')
        edit_vm_info = EditVmInfo(
            id=vm_data.pop('vm_id', ''),
            name=vm_data.pop('name', ''),
            description=vm_data.pop('description', ''),
            cpu=vm_data.pop('cpu', {}),
            ram=vm_data.pop('ram', {}),
            os=vm_data.pop('os', {}),
            graphic_interface=vm_data.pop('graphic_interface', {}),
            attach_volumes=[],
            attach_images=[],
            auto_create_volumes=[],
            detach_disks=[],
            edit_disks=[],
            new_virtual_interfaces=[],
            detach_virtual_interfaces=[],
            edit_virtual_interfaces=[],
        )
        LOG.info(f'Created edit_vm_info class: {edit_vm_info}')

        virtual_interfaces = vm_data.pop('virtual_interfaces', {})
        edit_vm_info.new_virtual_interfaces.extend(
            virtual_interfaces.get('new_virtual_interfaces', [])
        )
        edit_vm_info.detach_virtual_interfaces.extend(
            virtual_interfaces.get('detach_virtual_interfaces', [])
        )
        edit_vm_info.edit_virtual_interfaces.extend(
            virtual_interfaces.get('edit_virtual_interfaces', [])
        )

        disks = vm_data.pop('disks', {})
        for attach_disk in disks.pop('attach_disks', []):
            attach_disk.update({'qos': serialize_json(attach_disk.get('qos'))})
            if attach_disk.get('volume_id', ''):
                attach_disk.update({
                    'type': DiskType.volume.name,
                    'disk_id': attach_disk.get('volume_id', ''),
                    'read_only': attach_disk.get('read_only', False),
                })
                edit_vm_info.attach_volumes.append(attach_disk)
            elif attach_disk.get('image_id', ''):
                attach_disk.update({
                    'type': DiskType.image.name,
                    'disk_id': attach_disk.get('image_id', ''),
                    'read_only': True,
                })
                edit_vm_info.attach_images.append(attach_disk)
            elif attach_disk.get('storage_id', ''):
                edit_vm_info.auto_create_volumes.append(attach_disk)

        edit_vm_info.detach_disks.extend(disks.pop('detach_disks', []))
        edit_vm_info.edit_disks.extend(disks.pop('edit_disks', []))
        LOG.info('VM information was successfully prepared for editing.')
        return edit_vm_info

    def _update_db_vm_info(self, vm_id: UUID, edit_vm_info: EditVmInfo) -> None:
        """Update the database with the new VM information.

        Args:
            vm_id (UUID): The ID of the virtual machine to update.
            edit_vm_info (EditVmInfo): The new virtual machine information.
        """
        LOG.info('Updating VM information in database.')
        with self.uow() as uow:
            db_vm = uow.virtual_machines.get_or_fail(vm_id)
            db_vm.name = edit_vm_info.name
            db_vm.description = edit_vm_info.description
            for key, value in edit_vm_info.cpu.items():
                setattr(db_vm.cpu, key, value)
            for key, value in edit_vm_info.ram.items():
                setattr(db_vm.ram, key, value)
            for key, value in edit_vm_info.os.items():
                setattr(db_vm.os, key, value)
            for key, value in edit_vm_info.graphic_interface.items():
                setattr(db_vm.graphic_interface, key, value)
            uow.commit()
        LOG.info('VM was successfully updated in database.')

    def _edit_vm_disks(self, disks: List) -> None:
        """Update disks in the database.

        This function takes a list of dictionaries, each representing a disk,
        and updates the database with the new values.

        Args:
            disks (List): A list of dictionaries representing the disks to edit.
        """
        LOG.info('Bulk update disks in database.')
        with self.uow() as uow:
            uow.virtual_machines.bulk_update_disks(disks)
            uow.commit()
        LOG.info('Disks were successfully updated in database.')

    def _edit_virtual_interfaces(self, virtual_interfaces: List) -> None:
        """Update virtual interfaces in the database.

        Args:
            virtual_interfaces (List): A list of dictionaries representing
                the virtual interfaces to edit.
        """
        LOG.info('Bulk update virtual interfaces in database.')
        with self.uow() as uow:
            uow.virtual_machines.bulk_update_virtual_interfaces(
                virtual_interfaces
            )
            uow.commit()
        LOG.info('Virtual interfaces were successfully updated in database.')

    def _detach_virtual_interfaces_from_vm(self, virt_interfaces: List) -> None:
        """Detach virtual interfaces from a virtual machine.

        Args:
            virt_interfaces (List): A list of virtual interfaces to detach.
        """
        LOG.info('Bulk detaching virtual interfaces from database.')
        with self.uow() as uow:
            uow.virtual_machines.delete_virtual_interfaces(virt_interfaces)
            uow.commit()
        LOG.info('Virtual interfaces were successfully detached from database.')

    def _add_virtual_interfaces_to_vm(
        self, vm_id: str, virt_interfaces: List
    ) -> None:
        """Add virtual interfaces to a virtual machine.

        Args:
            vm_id (str): The ID of the virtual machine to add the interfaces to.
            virt_interfaces (List): A list of virtual interfaces to add.
        """
        LOG.info('Adding virtual interfaces into database for VM.')
        with self.uow() as uow:
            db_vm = uow.virtual_machines.get_or_fail(UUID(vm_id))
            for virt_interface in virt_interfaces:
                db_vm.virtual_interfaces.append(
                    cast(
                        orm.VirtualInterface,
                        DataSerializer.to_db(
                            virt_interface, orm.VirtualInterface
                        ),
                    )
                )
            uow.commit()
        LOG.info(
            'Virtual interfaces were successfully added into database for VM.'
        )

    def edit_vm(self, edit_info: Dict) -> Dict:
        """Edit a virtual machine by ID.

        This function checks if the VM is in the right state to be edited,
        changes the VM's status to editing, and then calls the appropriate
        function to handle the editing process.

        Args:
            edit_info (Dict): The data containing the information to edit the
                VM.

        Returns:
            Dict: The serialized virtual machine data.
        """
        LOG.info('Handling response on edit VM.')
        user_info = edit_info.pop('user_info', {})
        with self.uow() as uow:
            db_vm = uow.virtual_machines.get_or_fail(edit_info.get('vm_id', ''))
            serialized_vm = DataSerializer.vm_to_web(db_vm)
            available_states = [VmStatus.available.name, VmStatus.error.name]
            available_power_states = [
                VmPowerState.shut_off.name,
                VmPowerState.running.name,
            ]
            try:
                self._check_vm_status(db_vm.status, available_states)
                self._check_vm_power_state(
                    db_vm.power_state, available_power_states
                )
                db_vm.status = VmStatus.editing.name
                if db_vm.power_state == VmPowerState.shut_off.name:
                    self.service_layer_rpc.cast(
                        self._edit_shut_offed_vm.__name__,
                        data_for_method={
                            'edit_info': edit_info,
                            'user_info': user_info,
                        },
                    )
            except (
                exceptions.VMStatusException,
                exceptions.VMPowerStateException,
            ) as err:
                message = f'Handle error: {err!s} while editing VM.'
                LOG.error(message)
                db_vm.information = message
            finally:
                uow.commit()
        LOG.info('Response on edit VM was successfully processed.')
        return serialized_vm

    def _edit_shut_offed_vm(self, data: Dict) -> None:
        """Edit a shut-off virtual machine.

        This function handles the editing process for VMs that are in
        a shut-off state.

        Args:
            data (Dict): The data containing the information to edit the VM.
        """
        LOG.info(f'Handling response on _edit_vm with data: {data}')
        user_info = data.pop('user_info', {})
        vm_edit_info = self._prepare_vm_info_for_edit(data.pop('edit_info', {}))
        vm_id = UUID(vm_edit_info.id)
        self._update_db_vm_info(vm_id, vm_edit_info)

        self._process_vm_edit_disks(vm_edit_info)
        self._process_vm_edit_interfaces(vm_edit_info)

        with self.uow() as uow:
            db_vm = uow.virtual_machines.get_or_fail(vm_id)
            db_vm.status = VmStatus.available.name
            db_vm.information = ''
            self._process_vm_volumes(vm_edit_info, vm_id, user_info)
            uow.commit()
        LOG.info('Response on _edit_vm was successfully processed.')

    def _process_vm_edit_disks(self, vm_edit_info: EditVmInfo) -> None:
        """Process editing and detaching disks for the VM."""
        if vm_edit_info.edit_disks:
            self._edit_vm_disks(vm_edit_info.edit_disks)

        if vm_edit_info.detach_disks:
            self._detach_disks_from_vm(vm_edit_info.detach_disks)

    def _process_vm_edit_interfaces(self, vm_edit_info: EditVmInfo) -> None:
        """Process editing and detaching virtual interfaces for the VM."""
        if vm_edit_info.edit_virtual_interfaces:
            self._edit_virtual_interfaces(
                vm_edit_info.edit_virtual_interfaces
            )

        if vm_edit_info.detach_virtual_interfaces:
            self._detach_virtual_interfaces_from_vm(
                vm_edit_info.detach_virtual_interfaces
            )

        if vm_edit_info.new_virtual_interfaces:
            self._add_virtual_interfaces_to_vm(
                vm_edit_info.id, vm_edit_info.new_virtual_interfaces
            )

    def _process_vm_volumes(
            self, vm_edit_info: EditVmInfo, vm_id: UUID, user_info: Dict
    ) -> None:
        """Process attaching volumes and creating new disks for the VM."""
        with self.uow() as uow:
            db_vm = uow.virtual_machines.get_or_fail(vm_id)

            if vm_edit_info.auto_create_volumes:
                created_disks = self._create_volumes(
                    db_vm.name, vm_edit_info.auto_create_volumes, user_info
                )
                vm_edit_info.attach_volumes.extend(created_disks)

            if vm_edit_info.attach_volumes or vm_edit_info.attach_images:
                self._add_disks_to_vm(
                    vm_edit_info.id,
                    vm_edit_info.attach_volumes + vm_edit_info.attach_images,
                )

    def vnc(self, data: Dict) -> Dict:
        """Access the VNC session of a virtual machine.

        Args:
            data (Dict): The data containing the ID of the virtual machine.

        Returns:
            Dict: The VNC session information.

        Raises:
            RpcCallException: If an error occurs during the RPC call.
            RpcServerInitializedException: If the RPC server is not initialized.
        """
        vm_id = str(data.pop('vm_id', ''))
        data.pop('user_info', '')
        with self.uow() as uow:
            db_vm = uow.virtual_machines.get_or_fail(UUID(vm_id))
            serialized_vm = DataSerializer.vm_to_web(db_vm)
        try:
            result: Dict = self.domain_rpc.call(
                BaseVMDriver.vnc.__name__, data_for_manager=serialized_vm
            )
        except (RpcCallException, RpcServerInitializedException) as err:
            message = f'Handle error: {err!s} while accessing VNC.'
            LOG.error(message)
            raise
        else:
            return result

    def clone_vm(self, data: Dict) -> List[Dict]:
        """Clone a virtual machine.

        This function creates one or more clones of a virtual machine

        Args:
            data (Dict): Data containing the ID of the virtual machine to clone
                and quantity of clones to create.

        Raises:
            exceptions.VMNotFoundException: _description_

        Returns:
            List[Dict]: _description_
        """
        result: List[Dict] = []

        vm_id = data.pop('vm_id', '')
        count = data.pop('count', 1)
        user_info = data.get('user_info', {})
        target_storage_id = data['target_storage_id']

        original_vm = self.get_vm({'vm_id': vm_id})
        if not original_vm:
            msg = f'VM with ID {vm_id} not found.'
            LOG.error(msg)
            raise exceptions.VMNotFoundException(msg)

        if original_vm.get('power_state') != VmPowerState.shut_off.name:
            msg = 'VM must be powered off before cloning.'
            LOG.error(msg)
            raise exceptions.VMPowerStateException(msg)

        LOG.info(f'Original VM power_state: {original_vm["power_state"]}')

        # Create *count* of clones
        for i in range(count):
            suffix = f'_clone_{i + 1}'

            # 1. Build minimal create_VM payload
            clone_payload = self._transform_clone_vm_data(
                original_vm,
                user_info,
                target_storage_id,
                suffix,
            )
            clone_payload['name'] = f'{original_vm["name"]}{suffix}'

            # 2. Prepare & insert stub record into DB
            create_info = self._prepare_create_vm_info(clone_payload)
            new_vm = self._insert_vm_into_db(create_info)

            # 3. Run async task that actually creates disks & attaches them
            self.service_layer_rpc.cast(
                self._create_vm.__name__,
                data_for_method={
                    'vm_id': new_vm['id'],
                    'attach_volumes': create_info.attach_volumes,
                    'attach_images': create_info.attach_images,
                    'auto_create_volumes': create_info.auto_create_volumes,
                    'user_info': user_info,
                },
            )

            result.append(new_vm)

        return result

    def _transform_clone_vm_data(  # noqa: C901 # TODO: refactor using DTO
        self,
        vm: Dict,
        user_info: Dict,
        target_storage_id: UUID,
        suffix: str = '',
    ) -> Dict:
        """Convert VM data for cloning.

        This function prepares the VM data for cloning by removing
        unnecessary fields and ensuring the data structure is compatible
        with the expected input for creating a new VM.

        Args:
            vm (Dict): The original virtual machine data to clone.
            user_info (Dict): User information to be included in the new VM.
            target_storage_id (UUID): ID of storage where the volume will be
                created
            suffix (str): A suffix to append to the names of the cloned
                virtual machine and its disks. This is used to ensure that
                the new resources do not clash with the originals.

        Returns:
            Dict: The transformed VM data ready for cloning.
            This function prepares the VM data for cloning by removing
            unnecessary fields and ensuring the data structure is compatible
            with the expected input for creating a new VM.
        """
        try:
            data = deepcopy(vm)
            data['user_info'] = user_info

            for key in ('id', 'status', 'power_state', 'information'):
                data.pop(key, None)

            for section in ('cpu', 'ram', 'os', 'graphic_interface'):
                if section in data:
                    data[section] = self._strip_keys(
                        data[section], ['id', 'vm_id']
                    )

            virtual_interfaces: List[Dict] = []
            for vif in vm.get('virtual_interfaces', []):
                virtual_interfaces.append(
                    {
                        'mode': vif['mode'],
                        'portgroup': vif.get('portgroup'),
                        'interface': vif['interface'],
                        'mac': vif['mac'],  # TODO: generate unique MAC
                        'model': vif['model'],
                        'order': vif.get('order', 0),
                    }
                )
            data['virtual_interfaces'] = virtual_interfaces

            attach_disks: List[Dict] = self._vm_clone_disks_payload(
                data.get('disks', []),
                user_info,
                suffix,
                target_storage_id,
            )

            data['disks'] = {'attach_disks': attach_disks}
        except Exception as err:  # TODO: заменить на конкретное исключение
            msg = f'Error transforming VM data for cloning: {err}'
            LOG.exception(msg)
            raise

        return data

    def _vm_clone_disks_payload(
        self,
        disks_list: List,
        user_info: Dict,
        suffix: str,
        target_storage_id: UUID,
    ) -> List[Dict]:
        """Transform VM disks for cloning.

        This function prepares the disks of a virtual machine for cloning
        by transforming the disk data into a format suitable for attaching
        to a new VM. It ensures that the disk names are unique by appending
        a suffix to the names of the disks that are being cloned.

        Args:
            disks_list (List): A list of disk dictionaries from the original VM.
            user_info (Dict): User information to be included in the new VM.
            suffix (str): A suffix to append to the names of the disks.
            target_storage_id (UUID): ID of storage where the volume will be
                created

        Returns:
            List[Dict]: A list of dictionaries representing the disks
                ready for cloning, with unique names.
        """
        attach_disks: List[Dict] = []
        for disk in disks_list:
            new_disk = {
                'name': (
                    f'{disk["name"]}{suffix}'
                    if disk.get('type') == DiskType.volume.name
                    else disk['name']
                ),
                'emulation': disk['emulation'],
                'format': disk['format'],
                'qos': disk['qos'],
                'boot_order': disk['boot_order'],
                'order': disk['order'],
                'read_only': disk['read_only'],
                'user_info': user_info,
            }

            if disk.get('type') == DiskType.volume.name:
                try:
                    clone_result = self.volume_service_client.clone_volume(
                        {
                            'volume_id': disk['disk_id'],
                            'name': new_disk['name'],
                            'vm_id': disk.get('vm_id', ''),
                            'user_info': user_info,
                            'target_storage_id': target_storage_id,
                        }
                    )
                    available_volume = self._expect_volume_availability(
                        clone_result['id']
                    )
                    new_disk['volume_id'] = available_volume['id']
                    new_disk['disk_id'] = available_volume['id']
                    new_disk['path'] = available_volume['path']
                except exceptions.VolumeCloneException as err:
                    msg = f'Error cloning volume: {err}'
                    LOG.exception(msg)
                    raise exceptions.VolumeCloneException(msg)
            elif disk.get('type') == DiskType.image.value:
                new_disk['image_id'] = disk['disk_id']

            attach_disks.append(new_disk)
            LOG.info(f'Prepared disk for cloning: {new_disk}')

        LOG.info('All disks were successfully prepared for cloning.')
        return attach_disks

    def _strip_keys(self, src: Dict, keys: List[str]) -> Dict:
        """Remove specified keys from a dictionary

        Args:
            src (Dict): The source dictionary from which to remove keys.
            keys (List[str]): A list of keys to remove from the dictionary.

        Returns:
            Dict: A new dictionary with the specified keys removed.
        """
        return {k: v for k, v in src.items() if k not in keys}

    def get_snapshot(self, data: Dict) -> Dict:
        """Retrieve a specific snapshot by VM ID and snapshot ID.

        Args:
            data (Dict): The data containing:
                - vm_id: ID of the virtual machine
                - snapshot_id: ID of the snapshot to retrieve

        Returns:
            Dict: The serialized snapshot data

        Raises:
            UnexpectedDataArguments: If vm_id or snapshot_id is not provided
            NotFound: If the snapshot is not found
        """
        LOG.info('Service layer handling get snapshot request.')
        vm_id = str(data.pop('vm_id', ''))
        snapshot_id = str(data.pop('snap_id', ''))
        if not (vm_id and snapshot_id):
            message = (
                f'Incorrect arguments were received'
                f'in the request get snapshots: {data}.'
            )
            LOG.error(message)
            raise exceptions.UnexpectedDataArguments(message)
        with self.uow() as uow:
            db_vm = uow.virtual_machines.get_or_fail(UUID(vm_id))
            try:
                db_snap = uow.snapshots.get_or_fail(UUID(snapshot_id))
            except NoResultFound as err:
                message = f'Handle error: {err!s} while searching for snapshot.'
                LOG.error(message)
                raise exceptions.SnapshotNotFoundException(message)
            result = DataSerializer.snapshot_to_web(db_snap)
            result['vm_name'] = db_vm.name
            if result.get('parent'):
                result['parent'] = result['parent']['name']
            else:
                result['parent'] = None
        LOG.info('Successfully processed get snapshot request.')
        return result

    def get_snapshots(self, data: Dict) -> List[Dict]:
        """Retrieve all snapshots for a virtual machine by VM ID.

        Args:
            data (Dict): The data containing:
                - vm_id: ID of the virtual machine

        Returns:
            List[Dict]: A list of serialized snapshot data

        Raises:
            UnexpectedDataArguments: If vm_id is not provided
        """
        LOG.info('Service layer handling get snapshots request.')
        vm_id = str(data.pop('vm_id', ''))
        if not vm_id:
            message = (
                f'Incorrect arguments were received'
                f'in the request get snapshots: {data}.'
            )
            LOG.error(message)
            raise exceptions.UnexpectedDataArguments(message)
        with self.uow() as uow:
            db_vm = uow.virtual_machines.get_or_fail(UUID(vm_id))
            db_snapshots = uow.snapshots.get_all_by_vm(vm_id)
            serialized_snapshots = []
            for snap in db_snapshots:
                snap_data = DataSerializer.snapshot_to_web(snap)
                snap_data['vm_name'] = db_vm.name
                if snap_data.get('parent'):
                    snap_data['parent'] = snap_data['parent']['name']
                else:
                    snap_data['parent'] = None
                serialized_snapshots.append(snap_data)
        LOG.info('Successfully processed get snapshots of VM request.')
        return serialized_snapshots

    def create_snapshot(self, data: Dict) -> Dict:
        """Create a new snapshot.

        Args:
            data (Dict): The data required to create the snapshot.

        Returns:
            Dict: The serialized snapshot data
        """
        LOG.info('Handling call on create snapshot of vm.')
        user_info = data.pop('user_info', {})
        vm_id = str(data.pop('vm_id'))
        name = str(data.pop('name')).strip()
        description = data.pop('description') or 'Open vAIR'
        max_snapshot_count = 10
        with self.uow() as uow:
            db_vm = uow.virtual_machines.get_or_fail(UUID(vm_id))
            snap_count = len(
                uow.snapshots.get_all_by_vm(vm_id)
            )
            if snap_count >= max_snapshot_count:
                message = (f"VM {vm_id} has already reached maximum snapshot "
                           f"limit ({snap_count+1} > {max_snapshot_count}).")
                LOG.error(message)
                raise exceptions.SnapshotLimitExceeded(message)
            exist_snapshot = uow.snapshots.get_by_name(vm_id, name)
            if exist_snapshot is not None:
                message = (f"Snapshot with name '{name}' already exists "
                           f"for VM {vm_id}")
                LOG.error(message)
                raise exceptions.SnapshotNameExistsError(message)
            self._check_vm_power_state(
                db_vm.power_state,
                [VmPowerState.running.name]
            )
            db_vm.power_state = VmPowerState.paused.name
            current_snap = uow.snapshots.get_current(vm_id)
            if current_snap:
                self._check_snapshot_status(
                    current_snap.status,
                    [SnapshotStatus.running.name]
                )
                uow.snapshots.unset_current(vm_id)
            snapshot_data = {
                'vm_id': vm_id,
                'name': name,
                'parent_id': current_snap.id if current_snap else None,
                'description': description,
                'is_current': False,
                'status': SnapshotStatus.creating.name,
            }
            db_snap = DataSerializer.snapshot_to_db(snapshot_data)
            uow.snapshots.add(db_snap)
            uow.commit()
            result = DataSerializer.snapshot_to_web(db_snap)
            result['vm_name'] = db_vm.name
            if result.get('parent'):
                result['parent'] = result['parent']['name']
        self.event_store.add_event(
            vm_id,
            user_info.get('id'),
            self.create_snapshot.__name__,
            f"Started creation of snapshot {result['name']}",
        )
        self.service_layer_rpc.cast(
            self._create_snapshot.__name__,
            data_for_method={
                'vm_id': vm_id,
                'snapshot_id': result['id'],
                'snapshot_name': name,
                'user_info': user_info,
            }
        )
        LOG.info('Snapshot creation process started')
        return result

    def _create_snapshot(self, data: Dict) -> None:
        LOG.info('Handling response on _create_snapshot.')
        vm_id = str(data.pop('vm_id'))
        snapshot_id = str(data.pop('snapshot_id'))
        user_info = data.pop('user_info', {})
        user_id = str(user_info.get('id', ''))
        with self.uow() as uow:
            db_vm = uow.virtual_machines.get_or_fail(UUID(vm_id))
            db_snap = uow.snapshots.get_or_fail(UUID(snapshot_id))
            serialized_vm = DataSerializer.vm_to_web(db_vm)
            prepared_data = {
                **serialized_vm,
                'snapshot_info': {
                    'vm_name': db_vm.name,
                    'snapshot_name': db_snap.name,
                    'description': db_snap.description
                }
            }
        self.domain_rpc.cast(
            BaseVMDriver.create_snapshot.__name__,
            data_for_manager=prepared_data,
        )
        self.event_store.add_event(
            vm_id,
            user_id,
            self._create_snapshot.__name__,
            f"Snapshot {db_snap.name} created",
        )
        LOG.info('Response on _create_snapshot was successfully '
                 'processed.')

    @staticmethod
    def _check_snapshot_status(
        snap_status: str, available_statuses: List
    ) -> None:
        """Check if the snapshot status is in the list of available statuses.

        Args:
            snap_status (str): The current status of the snapshot.
            available_statuses (List): A list of available snapshot statuses.

        Raises:
            SnapshotStatusException: If the snapshot status is not in the list
                of available statuses.
        """
        LOG.info('Checking snapshot status on availability.')
        if snap_status not in available_statuses:
            message = (
                f"Snapshot status is {snap_status}, but must "
                f"be in {', '.join(available_statuses)}"
            )
            LOG.error(message)
            raise exceptions.SnapshotStatusException(message)
        LOG.info('Snapshot status was successfully checked.')

    def revert_snapshot(self, data: Dict) -> Dict:
        """Revert virtual machine to a specific snapshot.

        Args:
            data (Dict): The data required to revert VM to the snapshot.

        Returns:
            Dict: Serialized snapshot data

        Raises:
            UnexpectedDataArguments: If vm_id or snapshot_id is missing
            NotFound: If VM or snapshot not found
        """
        LOG.info('Handling call to revert snapshot')
        user_info = data.pop('user_info', {})
        vm_id = str(data.pop('vm_id', ''))
        snapshot_id = str(data.pop('snap_id', ''))
        if not (vm_id and snapshot_id):
            message = (
                f'Incorrect arguments were received '
                f'in the request revert snapshot: {data}.'
            )
            LOG.error(message)
            raise exceptions.UnexpectedDataArguments(message)
        with self.uow() as uow:
            db_vm = uow.virtual_machines.get_or_fail(UUID(vm_id))
            try:
                db_snap = uow.snapshots.get_or_fail(UUID(snapshot_id))
            except NoResultFound as err:
                message = f'Handle error: {err!s} while searching for snapshot.'
                LOG.error(message)
                raise exceptions.SnapshotNotFoundException(message)
            self._check_vm_power_state(
                db_vm.power_state,
                [VmPowerState.running.name]
            )
            self._check_snapshot_status(
                db_snap.status,
                [SnapshotStatus.running.name]
            )
            current_snap = uow.snapshots.get_current(vm_id)
            if current_snap:
                self._check_snapshot_status(
                    current_snap.status,
                    [SnapshotStatus.running.name]
                )
            db_snap.status = SnapshotStatus.reverting.name
            db_vm.power_state = VmPowerState.paused.name
            uow.snapshots.set_current(db_snap)
            uow.commit()
            result = DataSerializer.snapshot_to_web(db_snap)
            result['vm_name'] = db_vm.name
            if result.get('parent'):
                result['parent'] = result['parent']['name']
        self.event_store.add_event(
            vm_id,
            user_info.get('id'),
            self.revert_snapshot.__name__,
            f"Starting revert to snapshot {result['name']}",
        )
        self.service_layer_rpc.cast(
            self._revert_snapshot.__name__,
            data_for_method={
                'vm_id': vm_id,
                'snapshot_id': snapshot_id,
                'user_info': user_info
            }
        )
        LOG.info('Snapshot reverting process started')
        return result

    def _revert_snapshot(self, data: Dict) -> None:
        """Revert virtual machine to the snapshot and update the database

        Args:
            data (Dict): The data containing the virtual machine ID and the
            ID of the reverting snapshot.
        """
        LOG.info('Handling response on _revert_snapshot.')
        vm_id = str(data.pop('vm_id'))
        snapshot_id = str(data.pop('snapshot_id'))
        user_info = data.pop('user_info', {})
        user_id = str(user_info.get('id', ''))
        with self.uow() as uow:
            db_vm = uow.virtual_machines.get_or_fail(UUID(vm_id))
            db_snap = uow.snapshots.get_or_fail(UUID(snapshot_id))
            snap_name = db_snap.name
            serialized_vm = DataSerializer.vm_to_web(db_vm)
            prepared_data = {
                **serialized_vm,
                'snapshot_info': {
                    'vm_name': db_vm.name,
                    'snapshot_name': snap_name
                }
            }
        self.domain_rpc.cast(
            BaseVMDriver.revert_snapshot.__name__,
            data_for_manager=prepared_data
        )
        self.event_store.add_event(
            vm_id,
            user_id,
            self._revert_snapshot.__name__,
            f"Successfully reverted snapshot {snap_name}",
        )
        LOG.info('Response on _revert_snapshot was successfully processed.')

    def delete_snapshot(self, data: Dict) -> Dict:
        """Delete a snapshot of the virtual machine.

        Args:
            data (Dict): The data required to delete the snapshot.

        Returns:
            Dict: The serialized snapshot data

        Raises:
            UnexpectedDataArguments: If vm_id or snapshot_id is missing
            NotFound: If VM or snapshot not found
            SnapshotStatusException: If snapshot cannot be deleted with current
            status
        """
        LOG.info('Handling call to delete snapshot')
        user_info = data.pop('user_info', {})
        vm_id = str(data.pop('vm_id', ''))
        snapshot_id = str(data.pop('snap_id', ''))
        if not (vm_id and snapshot_id):
            message = (
                f'Incorrect arguments were received '
                f'in the request to delete snapshot: {data}.'
            )
            LOG.error(message)
            raise exceptions.UnexpectedDataArguments(message)
        with self.uow() as uow:
            db_vm = uow.virtual_machines.get_or_fail(UUID(vm_id))
            try:
                db_snap = uow.snapshots.get_or_fail(UUID(snapshot_id))
            except NoResultFound as err:
                message = f'Handle error: {err!s} while searching for snapshot.'
                LOG.error(message)
                raise exceptions.SnapshotNotFoundException(message)
            self._check_vm_power_state(
                db_vm.power_state,
                [
                    VmPowerState.running.name,
                    VmPowerState.shut_off.name
                ]
            )
            self._check_snapshot_status(
                db_snap.status,
                [
                    SnapshotStatus.running.name,
                    SnapshotStatus.error.name,
                ]
            )
            result = DataSerializer.snapshot_to_web(db_snap)
            result['vm_name'] = db_vm.name
            if result.get('parent'):
                result['parent'] = result['parent']['name']
            if db_snap.status == SnapshotStatus.error.name:
                self._delete_snapshot_from_db(snapshot_id)
                self.event_store.add_event(
                    vm_id,
                    user_info.get('id'),
                    self.delete_snapshot.__name__,
                    f"Successfully deleted snapshot "
                    f"{db_snap.name} from the database.",
                )
                LOG.info('Snapshot with status "error" was deleted from '
                         'the database')
                return result
            db_snap.status = SnapshotStatus.deleting.name
            result['status'] = SnapshotStatus.deleting.name
            uow.commit()
        self.service_layer_rpc.cast(
            self._delete_snapshot.__name__,
            data_for_method={
                'vm_id': vm_id,
                'snapshot_id': snapshot_id,
                'user_info': user_info
            }
        )
        LOG.info('Snapshot deletion process started')
        return result

    def _delete_snapshot(self, data: Dict) -> None:
        """Delete a snapshot of the virtual machine.

        Args:
            data (Dict): The data containing the virtual machine ID and the ID
            of the snapshot to delete.
        """
        LOG.info('Handling response on _delete_snapshot.')
        vm_id = str(data.pop('vm_id'))
        snapshot_id = str(data.pop('snapshot_id'))
        user_info = data.pop('user_info', {})
        user_id = str(user_info.get('id', ''))
        with self.uow() as uow:
            db_vm = uow.virtual_machines.get_or_fail(UUID(vm_id))
            db_snap = uow.snapshots.get_or_fail(UUID(snapshot_id))
            snap_name = db_snap.name
            child_snapshots = uow.snapshots.get_children(db_snap)
            children_names = [child.name for child in child_snapshots]
            serialized_vm = DataSerializer.vm_to_web(db_vm)
            prepared_data = {
                **serialized_vm,
                'snapshot_info': {
                    'vm_name': db_vm.name,
                    'snapshot_name': snap_name,
                    'snapshot_id': snapshot_id,
                    'children_names': children_names,
                }
            }
        try:
            self.domain_rpc.call(
                BaseVMDriver.delete_snapshot.__name__,
                data_for_manager=prepared_data,
            )
        except (RpcCallException, RpcServerInitializedException) as err:
            message = f'Handle error: {err!s} while deleting snapshot'
            LOG.error(message)
            with self.uow() as uow:
                db_snap = uow.snapshots.get_or_fail(UUID(snapshot_id))
                db_snap.status = SnapshotStatus.error.name
                uow.commit()
        else:
            self._delete_snapshot_from_db(snapshot_id)
            self.event_store.add_event(
                vm_id,
                user_id,
                self._delete_snapshot.__name__,
                f"Successfully deleted snapshot {snap_name}",
            )
            LOG.info('Response on _delete_snapshot was successfully processed.')

    def _delete_snapshot_from_db(self, snapshot_id: str) -> None:
        """Delete snapshot from the DB and update parents in children snapshots.

        Args:
            snapshot_id (str): The ID of the snapshot to delete.
        """
        with self.uow() as uow:
            db_snap = uow.snapshots.get_or_fail(UUID(snapshot_id))
            children_snapshots = uow.snapshots.get_children(db_snap)
            for child_snap in children_snapshots:
                child_snap.parent_id = db_snap.parent_id
            uow.snapshots.delete(db_snap)
            uow.commit()

    def _delete_all_vm_snapshots(self, vm_id: str, user_info: Dict) -> None:
        """Delete all snapshots of the virtual machine (while deleting VM).

        Args:
            vm_id (str): The ID of the virtual machine.
            user_info (Dict): The data containing information about user.
        """
        LOG.info('Starting deleting all snapshots of the VM')
        snapshots = []
        with self.uow() as uow:
            db_vm = uow.virtual_machines.get_or_fail(UUID(vm_id))
            db_snapshots = uow.snapshots.get_all_by_vm(vm_id)
            db_vm.status = VmStatus.deleting_snapshots.name
            snapshots = [DataSerializer.snapshot_to_web(snapshot)
                         for snapshot in db_snapshots]
            uow.commit()
        for snapshot in snapshots:
            if snapshot['status'] == SnapshotStatus.error.name:
                self._delete_snapshot_from_db(snapshot['id'])
                LOG.info(f'Snapshot {snapshot["name"]} with status "error" '
                         f'was deleted from the database.')
                continue
            self._delete_snapshot(
                {
                    'vm_id': vm_id,
                    'snapshot_id': snapshot['id'],
                    'user_info': user_info
                }
            )
            LOG.info(f'Snapshot {snapshot["name"]} deleted.')
        LOG.info('Snapshots of the VM successfully deleted.')

    def _update_snapshots_statuses(self, db_vm: VirtualMachines) -> None:
        """Update snapshots statuses for a VM based on Libvirt API.

        Args:
            db_vm: VirtualMachines database object to update snapshots for.
        """
        libvirt_snaps, libvirt_current_snap = get_vm_snapshots(db_vm.name)
        vm_id = str(db_vm.id)
        with self.uow() as uow:
            db_snaps = uow.snapshots.get_all_by_vm(vm_id)
            for db_snap in db_snaps:
                if (db_snap.name not in libvirt_snaps and
                        db_snap.status != SnapshotStatus.creating.name):
                    db_snap.status = SnapshotStatus.error.name
                elif (db_snap.status == SnapshotStatus.creating.name or
                        (db_snap.status == SnapshotStatus.reverting.name and
                         db_snap.name == libvirt_current_snap)):
                    db_snap.status = SnapshotStatus.running.name
            uow.commit()
        self._update_current_snapshot(vm_id, libvirt_current_snap)

    def _update_current_snapshot(
            self,
            vm_id: str,
            libvirt_current_snap: Optional[str]
    ) -> None:
        """Update is_current flag for VM snapshots.

        Args:
            vm_id (str): The ID of the virtual machine.
            libvirt_current_snap (Optional[str]): The current snapshot from
            libvirt.
        """
        with self.uow() as uow:
            if libvirt_current_snap is None:
                uow.snapshots.unset_current(vm_id)
                return
            db_snaps = uow.snapshots.get_all_by_vm(vm_id)
            for db_snap in db_snaps:
                if db_snap.name == libvirt_current_snap:
                    uow.snapshots.set_current(db_snap)
            uow.commit()

    @periodic_task(interval=10)
    def monitoring(self) -> None:
        """Monitor the state of virtual machines and snapshots periodically.

        This task checks the state of VMs and updates their power state
        and statuses in the database. For running VMs, also updates their
        snapshot statuses and 'is_current' flag.

        This method runs as a periodic task every 10 seconds.
        """
        LOG.info('Start monitoring.')
        virsh_list = get_vms_state()
        with self.uow() as uow, synchronized_session(uow.session):
            for db_vm in uow.virtual_machines.get_all():
                db_vm_power_state = virsh_list.get(db_vm.name, '')
                if not db_vm_power_state:
                    db_vm.power_state = VmPowerState.shut_off.name
                elif db_vm_power_state == VmPowerState.running.name:
                    db_vm.power_state = VmPowerState[db_vm_power_state].name
                    db_vm.status = VmStatus.available.name
                    db_vm.information = ''
                else:
                    db_vm.power_state = VmPowerState[db_vm_power_state].name
                if db_vm.power_state == VmPowerState.running.name:
                    self._update_snapshots_statuses(db_vm)
            uow.commit()
        LOG.info('Stop monitoring.')<|MERGE_RESOLUTION|>--- conflicted
+++ resolved
@@ -952,18 +952,9 @@
             if disk.get('type') == DiskType.volume.name:
                 disk.update({'target': f'sd{alphabet[i]}'})
             else:
-<<<<<<< HEAD
-                disk.update({'target': f'sd{alphabet[i]}', 'emulation': 'ide'})
+                disk.update({'target': f'sd{alphabet[i]}', 'emulation': 'sata'})
         with self.uow() as uow:
             current_snap = uow.snapshots.get_current(vm_id)
-=======
-                disk.update({'target': f'sd{alphabet[i]}', 'emulation': 'sata'})
-        with self.uow:
-            db_vm = self.uow.virtual_machines.get(data.get('id', ''))
-            current_snap = self.uow.virtual_machines.get_current_snapshot(
-                str(db_vm.id)
-            )
->>>>>>> b2895366
             data['snapshot_info'] = {
                 'current_snap_name': current_snap.name if current_snap else ""
             }
