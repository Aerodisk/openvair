--- conflicted
+++ resolved
@@ -181,7 +181,6 @@
         )
         return result
 
-<<<<<<< HEAD
     def clone_vm(
         self,
         vm_id: str,
@@ -214,7 +213,7 @@
             },
         )
         LOG.debug(f'Response from service layer: {result}')
-=======
+
     def get_snapshots(self, vm_id: str, user_info: Dict) -> List:
         """Retrieve all snapshots of a virtual machine.
 
@@ -334,5 +333,4 @@
             },
         )
         LOG.debug('Response from service layer: %s.', result)
->>>>>>> e3564ec0
         return result