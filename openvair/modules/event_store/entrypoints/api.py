--- conflicted
+++ resolved
@@ -56,17 +56,12 @@
     Raises:
         HTTPException: If any database error occurs or events are not found.
     """
-<<<<<<< HEAD
-    result: list = crud.new_get_all_events()
-    return cast('Page', paginate(result))
-=======
-    result: List[schemas.Event]
+    result: list[schemas.Event]
     if crud.module_name == 'event-store':
         result = crud.new_get_all_events()
     else:
         result = crud.new_get_all_events_by_module()
-    return cast(Page, paginate(result))
->>>>>>> 52016619
+    return cast('Page', paginate(result))
 
 
 @router.get(
@@ -92,18 +87,11 @@
     Returns:
         StreamingResponse: A streaming response with the CSV file content.
     """
-<<<<<<< HEAD
-    result: list = crud.new_get_all_events()
-    events_page: Page = paginate(
-        result, params=Params(page=1, size=len(result))
-    )
-=======
-    result: List[schemas.Event]
+    result: list[schemas.Event]
     if crud.module_name == 'event-store':
         result = crud.new_get_all_events()
     else:
         result = crud.new_get_all_events_by_module()
->>>>>>> 52016619
 
     output = io.StringIO()
     writer = csv.writer(output)
