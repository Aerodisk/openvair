"""Configuration for integration tests.

Defines:
- `StorageSettings`: For volume tests (e.g. storage path, fs type).
- `BlockDeviceSettings`: Environment-based settings (e.g. ip, port, inf_type).
- `NotificationSettings`: For notification tests (SMTP credentials).
"""

<<<<<<< HEAD
from typing import Literal
=======
from __future__ import annotations

from typing import Any, List, Optional
>>>>>>> f4102ebe
from pathlib import Path

from pydantic import Field, field_validator
from pydantic_settings import BaseSettings, SettingsConfigDict


class StorageSettings(BaseSettings):
    """Pydantic settings for test storage environment.

    Attributes:
        storage_path (Path): Filesystem path to use for test storage.
        storage_fs_type (str): Filesystem type (e.g. ext4, xfs).
    """

    storage_path: Path = Field(default=None, alias='TEST_STORAGE_PATH')
    storage_fs_type: Literal['xfs', 'ext4'] = Field(
        default='ext4', alias='TEST_STORAGE_FS_TYPE'
    )

    model_config = SettingsConfigDict(
        env_file=Path(__file__).parent / '.env.test',
        env_file_encoding='utf-8',
        extra='ignore'
    )

class BlockDeviceSettings(BaseSettings):
    """Pydantic settings for testing block_device.

    Attributes:
        ip (str): IP adress of the testing block_device.
        port (str): Port of the testing block_device.
        inf_type (str): Interface type of the testing block_device.
    """
    ip: Optional[str] = Field(default=None, alias='TEST_BLOCK_DEVICE_IP')
    port: str = Field(default='ext4', alias='TEST_BLOCK_DEVICE_PORT')
    inf_type: str = Field(default='ext4', alias='TEST_BLOCK_DEVICE_INF_TYPE')

    model_config = SettingsConfigDict(
        env_file=Path(__file__).parent / '.env.test',
        env_file_encoding='utf-8',
        extra='ignore'
    )


class NotificationSettings(BaseSettings):
    """Pydantic settings for notification tests.

    Attributes:
        target_emails (List[str]): Email for test notifications.
        notification_type (str): Default type (email/sms/etc).
    """

    target_emails: Any = Field(
        default=['test@email.com'], alias='TEST_NOTIFICATION_EMAILS'
    )

    @field_validator('target_emails', mode='before')
    @classmethod
    def convert_to_list(cls, v: str) -> List[str]:
        """Validate the `target_emails` field parsing to list of emails"""
        return [email.strip() for email in v.split(',')]

    notification_type: str = Field(
        default='email', alias='TEST_NOTIFICATION_TYPE'
    )

    model_config = SettingsConfigDict(
        env_file=Path(__file__).parent / '.env.test',
        env_file_encoding='utf-8',
        extra='ignore'
    )


storage_settings = StorageSettings()
block_device_settings = BlockDeviceSettings()
notification_settings = NotificationSettings()<|MERGE_RESOLUTION|>--- conflicted
+++ resolved
@@ -6,13 +6,9 @@
 - `NotificationSettings`: For notification tests (SMTP credentials).
 """
 
-<<<<<<< HEAD
-from typing import Literal
-=======
 from __future__ import annotations
 
-from typing import Any, List, Optional
->>>>>>> f4102ebe
+from typing import Any, List, Literal, Optional
 from pathlib import Path
 
 from pydantic import Field, field_validator
