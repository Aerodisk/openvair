--- conflicted
+++ resolved
@@ -8,11 +8,7 @@
 
 from __future__ import annotations
 
-<<<<<<< HEAD
-from typing import Any
-=======
-from typing import Any, List, Literal, Optional
->>>>>>> 52016619
+from typing import Any, Literal
 from pathlib import Path
 
 from pydantic import Field, field_validator
@@ -26,16 +22,10 @@
         storage_path (Path): Filesystem path to use for test storage.
         storage_fs_type (str): Filesystem type (e.g. ext4, xfs).
     """
-<<<<<<< HEAD
-
     storage_path: Path = Field(default=Path(), alias='TEST_STORAGE_PATH')
-    storage_fs_type: str = Field(default='ext4', alias='TEST_STORAGE_FS_TYPE')
-=======
-    storage_path: Path = Field(default=None, alias='TEST_STORAGE_PATH')
     storage_fs_type: Literal['xfs', 'ext4'] = Field(
         default='ext4', alias='TEST_STORAGE_FS_TYPE'
     )
->>>>>>> 52016619
 
     model_config = SettingsConfigDict(
         env_file=Path(__file__).parent / '.env.test',
@@ -53,11 +43,7 @@
         inf_type (str): Interface type of the testing block_device.
     """
 
-<<<<<<< HEAD
     ip: str | None = Field(default=None, alias='TEST_BLOCK_DEVICE_IP')
-=======
-    ip: Optional[str] = Field(default=None, alias='TEST_BLOCK_DEVICE_IP')
->>>>>>> 52016619
     port: str = Field(default='ext4', alias='TEST_BLOCK_DEVICE_PORT')
     inf_type: str = Field(default='ext4', alias='TEST_BLOCK_DEVICE_INF_TYPE')
 
@@ -93,8 +79,6 @@
         env_file=Path(__file__).parent / '.env.test',
         env_file_encoding='utf-8',
         extra='ignore',
-<<<<<<< HEAD
-=======
     )
 
 
@@ -107,7 +91,6 @@
 
     network_interface: str = Field(
         default='eth0', alias='TEST_NETWORK_INTERFACE'
->>>>>>> 52016619
     )
 
     model_config = SettingsConfigDict(
