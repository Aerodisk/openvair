--- conflicted
+++ resolved
@@ -1,25 +1,13 @@
-<<<<<<< HEAD
-"""Configuration for volume and block_device integration tests.
-
-Defines:
-- `StorageSettings`: Environment-based settings (e.g. storage path, fs type).
-- `BlockDeviceSettings`: Environment-based settings (e.g. ip, port, inf_type).
-=======
 """Configuration for integration tests.
 
 Defines:
 - `StorageSettings`: For volume tests (e.g. storage path, fs type).
+- `BlockDeviceSettings`: Environment-based settings (e.g. ip, port, inf_type).
 - `NotificationSettings`: For notification tests (SMTP credentials).
->>>>>>> c03867ab
-- Loads `.env.test` for overrides.
 """
 from __future__ import annotations
 
-<<<<<<< HEAD
-from typing import Optional
-=======
-from typing import Any, List
->>>>>>> c03867ab
+from typing import Any, List, Optional
 from pathlib import Path
 
 from pydantic import Field, field_validator
@@ -39,7 +27,6 @@
     model_config = SettingsConfigDict(
         env_file=Path(__file__).parent / '.env.test',
         env_file_encoding='utf-8',
-<<<<<<< HEAD
         extra='ignore'
     )
 
@@ -54,7 +41,6 @@
     ip: Optional[str] = Field(default=None, alias='TEST_BLOCK_DEVICE_IP')
     port: str = Field(default='ext4', alias='TEST_BLOCK_DEVICE_PORT')
     inf_type: str = Field(default='ext4', alias='TEST_BLOCK_DEVICE_INF_TYPE')
-=======
         extra='ignore',
     )
 
@@ -79,22 +65,14 @@
     notification_type: str = Field(
         default='email', alias='TEST_NOTIFICATION_TYPE'
     )
->>>>>>> c03867ab
 
     model_config = SettingsConfigDict(
         env_file=Path(__file__).parent / '.env.test',
         env_file_encoding='utf-8',
-<<<<<<< HEAD
         extra='ignore'
-=======
-        extra='ignore',
->>>>>>> c03867ab
     )
 
 
 storage_settings = StorageSettings()
-<<<<<<< HEAD
 block_device_settings = BlockDeviceSettings()
-=======
-notification_settings = NotificationSettings()
->>>>>>> c03867ab
+notification_settings = NotificationSettings()