--- conflicted
+++ resolved
@@ -29,8 +29,6 @@
         env_file=Path(__file__).parent / '.env.test',
         env_file_encoding='utf-8',
         extra='ignore'
-<<<<<<< HEAD
-=======
     )
 
 class BlockDeviceSettings(BaseSettings):
@@ -50,7 +48,6 @@
         env_file_encoding='utf-8',
         extra='ignore'
     )
-
 
 class NotificationSettings(BaseSettings):
     """Pydantic settings for notification tests.
@@ -78,7 +75,6 @@
         env_file=Path(__file__).parent / '.env.test',
         env_file_encoding='utf-8',
         extra='ignore'
->>>>>>> f4102ebe
     )
 
 class ImageSettings(BaseSettings):
@@ -96,9 +92,6 @@
     )
 
 storage_settings = StorageSettings()
-<<<<<<< HEAD
 image_settings = ImageSettings()
-=======
 block_device_settings = BlockDeviceSettings()
-notification_settings = NotificationSettings()
->>>>>>> f4102ebe
+notification_settings = NotificationSettings()