--- conflicted
+++ resolved
@@ -25,18 +25,11 @@
 from openvair.modules.volume.adapters.serializer import (
     DataSerializer as VolumeSerializer,
 )
-<<<<<<< HEAD
+from openvair.modules.network.adapters.serializer import (
+    DataSerializer as InterfaceSerializer,
+)
 from openvair.modules.storage.adapters.serializer import (
     DataSerializer as StorageSerializer,
-)
-from openvair.modules.volume.service_layer.unit_of_work import (
-    VolumeSqlAlchemyUnitOfWork as VolumeUOW,
-)
-from openvair.modules.storage.service_layer.unit_of_work import (
-    StorageSqlAlchemyUnitOfWork as StorageUOW,
-=======
-from openvair.modules.network.adapters.serializer import (
-    DataSerializer as InterfaceSerializer,
 )
 from openvair.modules.network.domain.bridges.netplan import NetplanInterface
 from openvair.modules.network.domain.utils.ovs_manager import OVSManager
@@ -46,7 +39,9 @@
 )
 from openvair.modules.network.service_layer.unit_of_work import (
     NetworkSqlAlchemyUnitOfWork,
->>>>>>> c415ca1e
+)
+from openvair.modules.storage.service_layer.unit_of_work import (
+    StorageSqlAlchemyUnitOfWork as StorageUOW,
 )
 from openvair.modules.template.service_layer.unit_of_work import (
     TemplateSqlAlchemyUnitOfWork,
