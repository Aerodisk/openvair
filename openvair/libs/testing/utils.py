"""Testing utilities for OpenVair integration tests.

This module provides common utility functions for creating, deleting,
and managing test resources during integration testing. It includes
functions for:

- Creating resources via API endpoints
- Deleting resources via API endpoints
- Generating unique test entity names
- Cleaning up test volumes
"""

import time
import uuid
<<<<<<< HEAD
from typing import Any, cast
=======
from typing import Any, Dict, List, cast
from pathlib import Path
>>>>>>> 52016619

from fastapi import status
from fastapi.testclient import TestClient

from openvair.libs.log import get_logger
from openvair.modules.network.config import NETWORK_CONFIG_MANAGER
from openvair.modules.volume.domain.model import VolumeFactory
from openvair.modules.storage.domain.model import StorageFactory
from openvair.modules.storage.adapters.parted import PartedAdapter
from openvair.modules.volume.adapters.serializer import (
    DataSerializer as VolumeSerializer,
)
from openvair.modules.network.adapters.serializer import (
    DataSerializer as InterfaceSerializer,
)
from openvair.modules.storage.adapters.serializer import (
    DataSerializer as StorageSerializer,
)
from openvair.modules.network.domain.bridges.netplan import NetplanInterface
from openvair.modules.image.service_layer.unit_of_work import (
    ImageSqlAlchemyUnitOfWork,
)
from openvair.modules.network.domain.utils.ovs_manager import OVSManager
from openvair.modules.network.domain.bridges.ovs_bridge import OVSInterface
from openvair.modules.volume.service_layer.unit_of_work import (
    VolumeSqlAlchemyUnitOfWork as VolumeUOW,
)
from openvair.modules.network.service_layer.unit_of_work import (
    NetworkSqlAlchemyUnitOfWork,
)
from openvair.modules.storage.service_layer.unit_of_work import (
    StorageSqlAlchemyUnitOfWork as StorageUOW,
)
from openvair.modules.template.service_layer.unit_of_work import (
    TemplateSqlAlchemyUnitOfWork,
)
from openvair.modules.event_store.service_layer.unit_of_work import (
    EventStoreSqlAlchemyUnitOfWork as EventStoreUOW,
)
from openvair.modules.notification.service_layer.unit_of_work import (
    NotificationSqlAlchemyUnitOfWork,
)

LOG = get_logger(__name__)


def create_resource(
    client: TestClient, endpoint: str, payload: dict, resource_name: str
) -> dict[str, Any]:
    """Creates a resource on a specified endpoint using the provided client and payload.

    This function sends a POST request to create a resource at the specified endpoint using the
    given client and payload. It validates the HTTP status code of the response and raises an
    exception if the resource creation is unsuccessful. If successful, it returns the response
    data as a dictionary.

    Args:
        client: The test client instance used to send the POST request.
        endpoint: The endpoint URL where the resource should be created.
        payload: The payload data to be sent in the POST request.
        resource_name: The name of the resource being created, used in error messages.

    Returns:
        A dictionary containing the response data from the successful resource creation.

    Raises:
        RuntimeError: If the response status code is not one of the permissible codes
        (200, 201, 202).
    """  # noqa: E501, W505
    response = client.post(endpoint, json=payload)
    if response.status_code not in (
        status.HTTP_200_OK,
        status.HTTP_201_CREATED,
        status.HTTP_202_ACCEPTED,
    ):
        msg = (
            f'Failed to create {resource_name}: '
            f'{response.status_code}, '
            f'{response.text}'
        )
        raise RuntimeError(msg)
    return cast('dict[str, Any]', response.json())


def delete_resource(
    client: TestClient, endpoint: str, resource_id: str, resource_name: str
) -> None:
    """Deletes a resource from the specified endpoint using the provided client.

    This function sends a delete request to the given endpoint to delete the
    specified resource. If the deletion is unsuccessful, it logs a warning
    message indicating the failure, including the status code and response text.

    Args:
        client: Instance of the TestClient used to send the delete request.
        endpoint: API endpoint where the resource is located.
        resource_id: Unique identifier of the resource to be deleted.
        resource_name: Human-readable name of the resource being deleted, used
            for logging purposes.

    """
    response = client.delete(f'{endpoint}/{resource_id}/')
    if response.status_code not in (
        status.HTTP_202_ACCEPTED,
        status.HTTP_200_OK,
    ):
        LOG.warning(
            f'{resource_name.capitalize()} deletion failed: '
            f'{response.status_code}, '
            f'{response.text}'
        )


def generate_test_entity_name(entity_type: str, prefix: str = 'test') -> str:
    """Generate a unique name for a test entity.

    Creates a name in the format "{prefix}-{entity_type}-{uuid}" where uuid
    is a 6-character random hex string. This ensures unique names for test
    entities while maintaining readability.

    Args:
        entity_type: The type of entity (e.g. 'volume', 'storage')
        prefix: Optional prefix to prepend to the name (default: 'test')

    Returns:
        A unique name string for the test entity
    """
    return f'{prefix}-{entity_type}-{uuid.uuid4().hex[:6]}'


def generate_image_name() -> str:
    """Generates a unique name for an image."""
    return f'{generate_test_entity_name("image")}.iso'


def cleanup_all_volumes() -> None:
    """Remove all volumes from both database and filesystem.

    This utility function is typically used after storage tests to ensure
    a clean state. It:
    1. Retrieves all volumes from the database
    2. For each volume:
        - Creates a domain model instance
        - Deletes the volume record from the database
        - Removes the volume file from the filesystem
        - Commits the transaction

    Any errors during cleanup are logged as warnings but do not interrupt
    the cleanup process.
    """
    unit_of_work = VolumeUOW()
    try:
        with unit_of_work as uow:
            volumes = uow.volumes.get_all()
            for orm_volume in volumes:
                volume_instance = VolumeFactory().get_volume(
                    VolumeSerializer.to_domain(orm_volume)
                )
                uow.volumes.delete(orm_volume)
                volume_instance.delete()
            uow.commit()
    except Exception as err:  # noqa: BLE001
        LOG.warning(f'Error while cleaning up volumes: {err}')


def cleanup_all_templates() -> None:
    """Remove all volumes from both database and filesystem.

    This utility function is typically used after storage tests to ensure
    a clean state. It:
    1. Retrieves all volumes from the database
    2. For each volume:
        - Creates a domain model instance
        - Deletes the volume record from the database
        - Removes the volume file from the filesystem
        - Commits the transaction

    Any errors during cleanup are logged as warnings but do not interrupt
    the cleanup process.
    """
    unit_of_work = TemplateSqlAlchemyUnitOfWork()
    try:
        with unit_of_work as uow:
            templates = uow.templates.get_all()
            for orm_template in templates:
                uow.templates.delete(orm_template)
                uow.commit()
    except Exception as err:  # noqa: BLE001
        LOG.warning(f'Error while cleaning up volumes: {err}')


def cleanup_all_storages() -> None:
    """Delete all storages from both database and OS using StorageFactory.

    This utility function:
    1. Retrieves all storages from the database
    2. For each storage:
        - Creates appropriate domain storage instance using StorageFactory
        - Deletes physical storage resources
        - Removes the storage record from database
    3. Handles errors gracefully with logging
    """
    unit_of_work = StorageUOW()
    with unit_of_work as uow:
        all_storages = uow.storages.get_all()
        for db_storage in all_storages:
            try:
                domain_storage = StorageSerializer.to_domain(db_storage)
                storage = StorageFactory().get_storage(domain_storage)
                storage.delete()
            except Exception as err:  # noqa: BLE001
                LOG.warning(f'Error during storages cleanup: {err}')
            finally:
                uow.storages.delete(db_storage)
                uow.commit()


def get_disk_partitions(disk_path: str) -> List[str]:
    """Returns a list of partition numbers on the given disk.

    Args:
        disk_path: Path to the disk (e.g. /dev/sdb)

    Returns:
        List of partition numbers as strings
    """
    adapter = PartedAdapter(disk_path)
    try:
        output = adapter.print()
    except Exception as err:  # noqa: BLE001
        LOG.warning(f"Failed to read partitions on disk {disk_path}: {err}")
        return []

    partitions = []
    for line in output.splitlines():
        parts = line.split()
        if parts and parts[0].isdigit():
            partitions.append(parts[0])
    return partitions


def cleanup_partitions(
        disk_path: str, partition_numbers: List[str]
) -> None:
    """Deletes a list of partitions from a disk.

    Deletes local partitions in descending order to avoid shifting numbers.

    Args:
        disk_path: Path to the disk
        partition_numbers: List of partition numbers to delete
    """
    for part_number in sorted(partition_numbers, reverse=True):
        try:
            adapter = PartedAdapter(disk_path)
            adapter.rm(part_number)
        except Exception as err:  # noqa: BLE001
            part_path = disk_path + part_number
            LOG.warning(f'Error during partition {part_path} deletion: {err}')


def cleanup_all_images() -> None:
    """Remove all image from both database and filesystem.

    This utility function is typically used after storage tests to ensure
    a clean state. It:
    1. Retrieves all images from the database
    2. For each image:
        - Creates a domain model instance
        - Deletes the image record from the database
        - Removes the image file from the filesystem
        - Commits the transaction
    Any errors during cleanup are logged as warnings but do not interrupt
    the cleanup process.
    """
    unit_of_work = ImageSqlAlchemyUnitOfWork()
    try:
        with unit_of_work as uow:
            images = uow.images.get_all()
            for orm_image in images:
                uow.images.delete(orm_image)
                uow.commit()
    except Exception as err:  # noqa: BLE001
        LOG.warning(f'Error while cleaning up volumes: {err}')


def cleanup_all_events() -> None:
    """Remove all events from the database.

    This utility function is used to ensure a clean state for event store tests.
    It:
    1. Retrieves all events from the database
    2. Deletes each event record
    3. Commits the transaction
    Any errors during cleanup are logged as warnings but do not interrupt
    the cleanup process.
    """
    unit_of_work = EventStoreUOW()
    try:
        with unit_of_work as uow:
            events = uow.events.get_all()
            for event in events:
                uow.events.delete(event)
            uow.commit()
    except Exception as e:  # noqa: BLE001
        LOG.warning(f'Failed to cleanup events: {e}')


def wait_for_field_value(  # noqa: PLR0913
    client: TestClient,
    path: str,
    field: str,
    expected: Any,  # noqa: ANN401
    timeout: int = 30,
    interval: float = 0.5,
) -> None:
    """Polls a GET endpoint until a specific field reaches expected value.

    Compatible with both plain and BaseResponse-style APIs.
    """
    start_time = time.time()
    while time.time() - start_time < timeout:
        response = client.get(path)
        if response.status_code == status.HTTP_200_OK:
            raw = response.json()
            data = (
                raw['data']
                if 'data' in raw and isinstance(raw['data'], dict)
                else raw
            )
            if data.get(field) == expected:
                return
        time.sleep(interval)
    message = (
        f'Field "{field}" at "{path}" did not become "{expected}" '
        f'within {timeout} seconds.'
    )
    raise TimeoutError(message)


def wait_for_field_not_empty(
    client: TestClient,
    path: str,
    field: str,
    timeout: int = 30,
    interval: float = 0.5,
) -> None:
    """Polls a GET endpoint until a specific field becomes non-empty.

    Checks for: None, empty string, list, dict.
    """
    start_time = time.time()
    while time.time() - start_time < timeout:
        response = client.get(path)
        if response.status_code == status.HTTP_200_OK:
            raw = response.json()
            data = (
                raw['data']
                if 'data' in raw and isinstance(raw['data'], Dict)
                else raw
            )
            if field in data:
                value = data[field]
                if value is not None and value not in ('', [], {}):
                    return
        time.sleep(interval)
    message = (
        f'Field "{field}" at "{path}" did not become non-empty '
        f'within {timeout} seconds.'
    )
    raise TimeoutError(message)


def wait_until_404(
    client: TestClient,
    template_id: str,
    timeout: int = 30,
    interval: float = 0.5,
) -> None:
    """Wait until GET /templates/{id} returns 500, indicating deletion.

    Args:
        client (TestClient): The test client to use.
        template_id (str): ID of the template to wait for disappearance.
        timeout (int): Maximum wait time in seconds.
        interval (float): Interval between retries.

    Raises:
        TimeoutError: If template is still available after timeout.
    """
    url = f'/templates/{template_id}'
    start = time.time()
    while time.time() - start < timeout:
        response = client.get(url)
        if response.status_code == status.HTTP_500_INTERNAL_SERVER_ERROR:
            return
        time.sleep(interval)
    message = f'Template {template_id} not deleted within {timeout} seconds'
    raise TimeoutError(message)


def wait_full_deleting_object(
    client: TestClient,
    path: str,
    object_id: str,
    timeout: int = 30,
    interval: float = 0.5,
) -> None:
    """Polls a GET endpoint until a specific object is fully deleted.

    This function repeatedly sends GET requests to a given path and checks
    whether the object with the specified ID is absent in the response.
    It is useful for ensuring that deletion has fully propagated.

    Args:
        client (TestClient): The test client to use for sending requests.
        path (str): The API path to poll for object presence.
        object_id (str): The ID of the object to wait for deletion.
        timeout (int): Maximum wait time in seconds before timing out.
        interval (float): Time in seconds between successive requests.

    Raises:
        TimeoutError: If the object is still present after the timeout expires.
    """
    start_time = time.time()
    while time.time() - start_time < timeout:
        response = client.get(path)
        if response.status_code == status.HTTP_200_OK:
            raw = response.json()
            data = (
                raw['data']
                if 'data' in raw and isinstance(raw['data'], dict)
                else raw
            )
            if data.get(object_id) is None:
                return
            time.sleep(interval)
    message = (
        f'Object with id "{object_id}" at "{path}" was not deleted '
        f'within {timeout} seconds.'
    )
    raise TimeoutError(message)


<<<<<<< HEAD
def _extract_data_field(response_json: dict) -> dict:
=======
def wait_full_deleting_file(
    file_path: Path,
    timeout: int = 30,
    interval: float = 0.5,
) -> None:
    """Waits until a specific file is deleted.

    This function repeatedly checks if a certain file exists.

    Args:
        file_path (str): A path to an object.
        timeout (int): Maximum wait time in seconds before timing out.
        interval (float): Time in seconds between successive requests.

    Raises:
        TimeoutError: If the object is still present after the timeout expires.
    """
    end_time = time.time() + timeout
    while time.time() < end_time:
        if not file_path.exists():
            return
        time.sleep(interval)

    message = f'"{file_path}" was not deleted within {timeout} seconds.'
    raise TimeoutError(message)


def _extract_data_field(response_json: Dict) -> Dict:
>>>>>>> 52016619
    """Returns response['data'] if it's a BaseResponse, else root object."""
    if 'data' in response_json and isinstance(response_json['data'], dict):
        return response_json['data']
    return response_json


def cleanup_all_notifications() -> None:
    """Remove all notifications from database.

    This utility function ensures clean state by:
    1. Retrieving all notifications from database
    2. Deleting each notification record
    3. Committing transaction

    Logs warnings but continues cleanup if errors occur.
    """
    unit_of_work = NotificationSqlAlchemyUnitOfWork
    try:
        with unit_of_work() as uow:
            notifications = uow.notifications.get_all()
            for notification in notifications:
                uow.notifications.delete(notification)
            uow.commit()
    except Exception as err:  # noqa: BLE001
        LOG.warning(f'Error while cleaning up notifications: {err}')


def cleanup_test_bridges() -> None:  # noqa: C901 because it will be simplified after fix issue #260
    """Remove only test bridges from OVS/Netplan and database.

    This function targets only bridges with names starting with 'test-'
    """
    unit_of_work = NetworkSqlAlchemyUnitOfWork()
    try:
        if NETWORK_CONFIG_MANAGER == 'ovs':
            ovs_manager = OVSManager()
            ovs_bridges = ovs_manager.get_bridges()
            name_index = ovs_bridges['headings'].index('name')
            ovs_bridge_names = [
                bridge[name_index] for bridge in ovs_bridges['data']
            ]
            test_ovs_bridge_names = [
                name for name in ovs_bridge_names if name.startswith('test-')
            ]
            for bridge_name in test_ovs_bridge_names:
                with unit_of_work as uow:
                    db_bridge = uow.interfaces.get_by_name(bridge_name)
                    if db_bridge:
                        bridge_data: Dict = {
                            'id': str(db_bridge.id),
                            'name': db_bridge.name,
                            'type': 'bridge',
                            'interfaces': [],
                        }
                        bridge = OVSInterface(**bridge_data)
                        bridge.delete()
        else:
            # TODO: Remove when fixed issue
            #       https://github.com/Aerodisk/openvair/issues/260
            with unit_of_work as uow:
                all_interfaces = uow.interfaces.get_all()
                test_db_bridge_interfaces = [
                    iface for iface in all_interfaces
                    if iface.name.startswith('test-')
                ]
                for db_bridge in test_db_bridge_interfaces:
                    if db_bridge.status == 'error':
                        bridge_data = InterfaceSerializer.to_domain(db_bridge)
                        netplan_bridge = NetplanInterface(**bridge_data)
                        netplan_bridge.delete()
            with unit_of_work as uow:
                all_interfaces = uow.interfaces.get_all()
                test_db_bridge_interfaces = [
                    iface for iface in all_interfaces
                    if iface.name.startswith('test-')
                ]
                for db_bridge in test_db_bridge_interfaces:
                    bridge_data = InterfaceSerializer.to_domain(db_bridge)
                    netplan_bridge = NetplanInterface(**bridge_data)
                    netplan_bridge.delete()
    except Exception as e:  # noqa: BLE001
        LOG.warning(f'Error during test bridges cleanup: {e}')

    try:
        with unit_of_work as uow:
            all_interfaces = uow.interfaces.get_all()
            test_db_bridge_interfaces = [
                iface for iface in all_interfaces
                if iface.name.startswith('test-')
            ]
        for interface in test_db_bridge_interfaces:
            with unit_of_work as uow:
                uow.interfaces.delete(interface)
                uow.commit()
    except Exception as e:  # noqa: BLE001
        LOG.warning(f'Error during test bridges cleanup: {e}')<|MERGE_RESOLUTION|>--- conflicted
+++ resolved
@@ -12,12 +12,8 @@
 
 import time
 import uuid
-<<<<<<< HEAD
 from typing import Any, cast
-=======
-from typing import Any, Dict, List, cast
 from pathlib import Path
->>>>>>> 52016619
 
 from fastapi import status
 from fastapi.testclient import TestClient
@@ -235,7 +231,7 @@
                 uow.commit()
 
 
-def get_disk_partitions(disk_path: str) -> List[str]:
+def get_disk_partitions(disk_path: str) -> list[str]:
     """Returns a list of partition numbers on the given disk.
 
     Args:
@@ -260,7 +256,7 @@
 
 
 def cleanup_partitions(
-        disk_path: str, partition_numbers: List[str]
+        disk_path: str, partition_numbers: list[str]
 ) -> None:
     """Deletes a list of partitions from a disk.
 
@@ -376,7 +372,7 @@
             raw = response.json()
             data = (
                 raw['data']
-                if 'data' in raw and isinstance(raw['data'], Dict)
+                if 'data' in raw and isinstance(raw['data'], dict)
                 else raw
             )
             if field in data:
@@ -462,9 +458,6 @@
     raise TimeoutError(message)
 
 
-<<<<<<< HEAD
-def _extract_data_field(response_json: dict) -> dict:
-=======
 def wait_full_deleting_file(
     file_path: Path,
     timeout: int = 30,
@@ -492,8 +485,7 @@
     raise TimeoutError(message)
 
 
-def _extract_data_field(response_json: Dict) -> Dict:
->>>>>>> 52016619
+def _extract_data_field(response_json: dict) -> dict:
     """Returns response['data'] if it's a BaseResponse, else root object."""
     if 'data' in response_json and isinstance(response_json['data'], dict):
         return response_json['data']
@@ -542,7 +534,7 @@
                 with unit_of_work as uow:
                     db_bridge = uow.interfaces.get_by_name(bridge_name)
                     if db_bridge:
-                        bridge_data: Dict = {
+                        bridge_data: dict = {
                             'id': str(db_bridge.id),
                             'name': db_bridge.name,
                             'type': 'bridge',
