--- conflicted
+++ resolved
@@ -197,7 +197,6 @@
         LOG.warning(f'Error while cleaning up volumes: {err}')
 
 
-<<<<<<< HEAD
 def cleanup_all_images() -> None:
     """Remove all image from both database and filesystem.
 
@@ -209,21 +208,9 @@
         - Deletes the image record from the database
         - Removes the image file from the filesystem
         - Commits the transaction
-=======
-def cleanup_all_events() -> None:
-    """Remove all events from the database.
-
-    This utility function is used to ensure a clean state for event store tests.
-    It:
-    1. Retrieves all events from the database
-    2. Deletes each event record
-    3. Commits the transaction
->>>>>>> 19655e28
-
     Any errors during cleanup are logged as warnings but do not interrupt
     the cleanup process.
     """
-<<<<<<< HEAD
     unit_of_work = ImageSqlAlchemyUnitOfWork()
     try:
         with unit_of_work as uow:
@@ -233,7 +220,19 @@
                 uow.commit()
     except Exception as err:  # noqa: BLE001
         LOG.warning(f'Error while cleaning up volumes: {err}')
-=======
+
+
+def cleanup_all_events() -> None:
+    """Remove all events from the database.
+
+    This utility function is used to ensure a clean state for event store tests.
+    It:
+    1. Retrieves all events from the database
+    2. Deletes each event record
+    3. Commits the transaction
+    Any errors during cleanup are logged as warnings but do not interrupt
+    the cleanup process.
+    """
     unit_of_work = EventStoreUOW()
     try:
         with unit_of_work as uow:
@@ -243,7 +242,6 @@
             uow.commit()
     except Exception as e:  # noqa: BLE001
         LOG.warning(f'Failed to cleanup events: {e}')
->>>>>>> 19655e28
 
 
 def wait_for_field_value(  # noqa: PLR0913
